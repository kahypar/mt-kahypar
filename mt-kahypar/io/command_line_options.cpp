/*******************************************************************************
 * MIT License
 *
 * This file is part of Mt-KaHyPar.
 *
 * Copyright (C) 2019 Lars Gottesbüren <lars.gottesbueren@kit.edu>
 * Copyright (C) 2019 Tobias Heuer <tobias.heuer@kit.edu>
 *
 * Permission is hereby granted, free of charge, to any person obtaining a copy
 * of this software and associated documentation files (the "Software"), to deal
 * in the Software without restriction, including without limitation the rights
 * to use, copy, modify, merge, publish, distribute, sublicense, and/or sell
 * copies of the Software, and to permit persons to whom the Software is
 * furnished to do so, subject to the following conditions:
 *
 * The above copyright notice and this permission notice shall be included in all
 * copies or substantial portions of the Software.
 *
 * THE SOFTWARE IS PROVIDED "AS IS", WITHOUT WARRANTY OF ANY KIND, EXPRESS OR
 * IMPLIED, INCLUDING BUT NOT LIMITED TO THE WARRANTIES OF MERCHANTABILITY,
 * FITNESS FOR A PARTICULAR PURPOSE AND NONINFRINGEMENT. IN NO EVENT SHALL THE
 * AUTHORS OR COPYRIGHT HOLDERS BE LIABLE FOR ANY CLAIM, DAMAGES OR OTHER
 * LIABILITY, WHETHER IN AN ACTION OF CONTRACT, TORT OR OTHERWISE, ARISING FROM,
 * OUT OF OR IN CONNECTION WITH THE SOFTWARE OR THE USE OR OTHER DEALINGS IN THE
 * SOFTWARE.
 ******************************************************************************/

#include "command_line_options.h"

#include <boost/program_options.hpp>
#ifdef __linux__
#include <sys/ioctl.h>
#elif _WIN32
#include <windows.h>
#include <process.h>
#endif

#include <fstream>
#include <limits>

namespace po = boost::program_options;

namespace mt_kahypar {
  namespace platform {
    int getTerminalWidth() {
      int columns = 0;
      #if defined(_WIN32)
      CONSOLE_SCREEN_BUFFER_INFO csbi;
      GetConsoleScreenBufferInfo(GetStdHandle(STD_OUTPUT_HANDLE), &csbi);
      columns = csbi.srWindow.Right - csbi.srWindow.Left + 1;
      #else
      struct winsize w = { };
      ioctl(0, TIOCGWINSZ, &w);
      columns = w.ws_col;
      #endif
      return columns;
    }

    int getProcessID() {
      #if defined(_WIN32)
      return _getpid();
      #else
      return getpid();
      #endif
    }
  }  // namespace platform

  po::options_description createGeneralOptionsDescription(Context& context, const int num_columns) {
    po::options_description options("General Options", num_columns);
    options.add_options()
            ("help", "show help message")
            ("deterministic", po::value<bool>(&context.partition.deterministic)->value_name("<bool>")->default_value(false),
             "Shortcut to enables deterministic partitioning mode, where results are reproducible across runs. "
             "If set, the specific deterministic subroutines don't need to be set manually.")
            ("verbose,v", po::value<bool>(&context.partition.verbose_output)->value_name("<bool>")->default_value(true),
             "Verbose main partitioning output")
            ("write-partition-file",
             po::value<bool>(&context.partition.write_partition_file)->value_name("<bool>")->default_value(false),
             "If true, then partition output file is generated")
            ("partition-output-folder",
             po::value<std::string>(&context.partition.graph_partition_output_folder)->value_name("<string>"),
             "Output folder for partition file")
            ("mode,m",
             po::value<std::string>()->value_name("<string>")->notifier(
                     [&](const std::string& mode) {
                       context.partition.mode = modeFromString(mode);
                     }),
             "Partitioning mode: \n"
             " - direct: direct k-way partitioning\n"
             " - rb: recursive bipartitioning\n"
             " - deep: deep multilevel partitioning")
            ("input-file-format",
             po::value<std::string>()->value_name("<string>")->notifier([&](const std::string& s) {
               if (s == "hmetis") {
                 context.partition.file_format = FileFormat::hMetis;
               } else if (s == "metis") {
                 context.partition.file_format = FileFormat::Metis;
               }
             }),
             "Input file format: \n"
             " - hmetis : hMETIS hypergraph file format \n"
             " - metis : METIS graph file format")
            ("instance-type",
             po::value<std::string>()->value_name("<string>")->notifier([&](const std::string& type) {
               context.partition.instance_type = instanceTypeFromString(type);
             }),
             "Instance Type: \n"
             " - graph\n"
             " - hypergraph")
            ("preset-type",
             po::value<std::string>()->value_name("<string>")->notifier([&](const std::string& type) {
               context.partition.preset_type = presetTypeFromString(type);
             }),
             "Preset Type: \n"
             " - deterministic (Mt-KaHyPar-Det)\n"
             " - default (Mt-KaHyPar-D)\n"
             " - default_flows (Mt-KaHyPar-D-F)\n"
             " - quality (Mt-KaHyPar-Q)\n"
             " - quality_flows (Mt-KaHyPar-Q-F)\n"
             " - large_k"
             )
            ("seed",
             po::value<int>(&context.partition.seed)->value_name("<int>")->default_value(0),
             "Seed for random number generator")
            ("num-vcycles",
             po::value<size_t>(&context.partition.num_vcycles)->value_name("<size_t>")->default_value(0),
             "Number of V-Cycles")
            ("perform-parallel-recursion-in-deep-multilevel",
             po::value<bool>(&context.partition.perform_parallel_recursion_in_deep_multilevel)->value_name("<bool>")->default_value(true),
             "If true, then we perform parallel recursion within the deep multilevel scheme.")
            ("smallest-maxnet-threshold",
            po::value<uint32_t>(&context.partition.smallest_large_he_size_threshold)->value_name("<uint32_t>"),
            "No hyperedge whose size is smaller than this threshold is removed in the large hyperedge removal step (see maxnet-removal-factor)")
            ("maxnet-removal-factor",
             po::value<double>(&context.partition.large_hyperedge_size_threshold_factor)->value_name(
                     "<double>")->default_value(0.01),
             "Hyperedges larger than max(|V| * (this factor), p-smallest-maxnet-threshold) are removed before partitioning.")
            ("maxnet-ignore",
             po::value<HyperedgeID>(&context.partition.ignore_hyperedge_size_threshold)->value_name(
                     "<uint64_t>")->default_value(1000),
             "Hyperedges larger than this threshold are ignored during partitioning.")
            ("show-detailed-timings",
             po::value<bool>(&context.partition.show_detailed_timings)->value_name("<bool>")->default_value(false),
             "If true, shows detailed subtimings of each multilevel phase at the end of the partitioning process.")
            ("show-detailed-clustering-timings",
             po::value<bool>(&context.partition.show_detailed_clustering_timings)->value_name("<bool>")->default_value(
                     false),
             "If true, shows detailed timings of each clustering iteration.")
            ("measure-detailed-uncontraction-timings",
             po::value<bool>(&context.partition.measure_detailed_uncontraction_timings)->value_name("<bool>")->default_value(
                     false),
             "If true, measure and show detailed timings for n-level uncontraction.")
            ("timings-output-depth",
             po::value<size_t>(&context.partition.timings_output_depth)->value_name("<size_t>"),
             "Number of levels shown in timing output")
            ("show-memory-consumption",
             po::value<bool>(&context.partition.show_memory_consumption)->value_name("<bool>")->default_value(false),
             "If true, shows detailed information on how much memory was allocated and how memory was reused throughout partitioning.")
            ("show-advanced-cut-analysis",
             po::value<bool>(&context.partition.show_advanced_cut_analysis)->value_name("<bool>")->default_value(false),
             "If true, calculates cut matrix, potential positive gain move matrix and connected cut hyperedge components after partitioning.")
            ("enable-progress-bar",
             po::value<bool>(&context.partition.enable_progress_bar)->value_name("<bool>")->default_value(false),
             "If true, shows a progress bar during coarsening and refinement phase.")
            ("time-limit", po::value<int>(&context.partition.time_limit)->value_name("<int>"),
             "Time limit in seconds (currently not supported)")
            ("sp-process,s",
             po::value<bool>(&context.partition.sp_process_output)->value_name("<bool>")->default_value(false),
             "Summarize partitioning results in RESULT line compatible with sqlplottools "
             "(https://github.com/bingmann/sqlplottools)")
            ("csv", po::value<bool>(&context.partition.csv_output)->value_name("<bool>")->default_value(false),
             "Summarize results in CSV format")
            ("algorithm-name",
             po::value<std::string>(&context.algorithm_name)->value_name("<std::string>")->default_value("MT-KaHyPar"),
             "An algorithm name to print into the summarized output (csv or sqlplottools). ")
            ("part-weights",
             po::value<std::vector<HypernodeWeight> >(&context.partition.max_part_weights)->multitoken()->notifier(
                     [&](auto) {
                             context.partition.use_individual_part_weights = true;
                     }),
             "Use the specified individual part weights instead of epsilon.");
    return options;
  }

  po::options_description createPreprocessingOptionsDescription(Context& context, const int num_columns) {
    po::options_description options("Preprocessing Options", num_columns);
    options.add_options()
            ("p-stable-io",
             po::value<bool>(&context.preprocessing.stable_construction_of_incident_edges)->value_name(
                     "<bool>")->default_value(false),
             "If true, the incident edges of a vertex are sorted after construction, so that the hypergraph "
             "data structure is independent of scheduling during construction.")
            ("p-enable-community-detection",
             po::value<bool>(&context.preprocessing.use_community_detection)->value_name("<bool>")->default_value(true),
             "If true, community detection is used as preprocessing step to restrict contractions to densely coupled regions in coarsening phase")
            ("p-disable-community-detection-on-mesh-graphs",
             po::value<bool>(&context.preprocessing.disable_community_detection_for_mesh_graphs)->value_name("<bool>")->default_value(true),
             "If true, community detection is dynamically disabled for mesh graphs (as it is not effective for this type of graphs).")
            ("p-louvain-edge-weight-function",
             po::value<std::string>()->value_name("<string>")->notifier(
                     [&](const std::string& type) {
                       context.preprocessing.community_detection.edge_weight_function = louvainEdgeWeightFromString(
                               type);
                     })->default_value("hybrid"),
             "Louvain edge weight functions:\n"
             "- hybrid\n"
             "- uniform\n"
             "- non_uniform\n"
             "- degree")
            ("p-max-louvain-pass-iterations",
             po::value<uint32_t>(&context.preprocessing.community_detection.max_pass_iterations)->value_name(
                     "<uint32_t>")->default_value(5),
             "Maximum number of iterations over all nodes of one louvain pass")
            ("p-louvain-low-memory-contraction",
             po::value<bool>(&context.preprocessing.community_detection.low_memory_contraction)->value_name(
                     "<bool>")->default_value(false),
             "Maximum number of iterations over all nodes of one louvain pass")
            ("p-louvain-min-vertex-move-fraction",
             po::value<long double>(&context.preprocessing.community_detection.min_vertex_move_fraction)->value_name(
                     "<long double>")->default_value(0.01),
             "Louvain pass terminates if less than that fraction of nodes moves during a pass")
            ("p-vertex-degree-sampling-threshold",
             po::value<size_t>(&context.preprocessing.community_detection.vertex_degree_sampling_threshold)->value_name(
                     "<size_t>")->default_value(std::numeric_limits<size_t>::max()),
             "If set, then neighbors of a vertex are sampled during rating if its degree is greater than this threshold.")
            ("p-num-sub-rounds",
             po::value<size_t>(&context.preprocessing.community_detection.num_sub_rounds_deterministic)->value_name(
                     "<size_t>")->default_value(16),
             "Number of sub-rounds used for deterministic community detection in preprocessing.");
    return options;
  }

  po::options_description createCoarseningOptionsDescription(Context& context,
                                                             const int num_columns) {
    po::options_description options("Coarsening Options", num_columns);
    options.add_options()
            ("c-type",
             po::value<std::string>()->value_name("<string>")->notifier(
                     [&](const std::string& ctype) {
                       context.coarsening.algorithm = mt_kahypar::coarseningAlgorithmFromString(ctype);
                     })->default_value("multilevel_coarsener"),
             "Coarsening Algorithm:\n"
             " - multilevel_coarsener"
             " - nlevel_coarsener"
             " - deterministic_multilevel_coarsener"
             )
            ("c-use-adaptive-edge-size",
             po::value<bool>(&context.coarsening.use_adaptive_edge_size)->value_name("<bool>")->default_value(true),
             "If true, the rating function uses the number of distinct cluster IDs of a net as edge size rather\n"
             "than its original size during multilevel coarsing")
            ("c-s",
             po::value<double>(&context.coarsening.max_allowed_weight_multiplier)->value_name(
                     "<double>")->default_value(1),
             "The maximum weight of a vertex in the coarsest hypergraph H is:\n"
             "(s * w(H)) / (t * k)\n")
            ("c-t",
             po::value<HypernodeID>(&context.coarsening.contraction_limit_multiplier)->value_name(
                     "<int>")->default_value(160),
             "Coarsening stops when there are no more than t * k hypernodes left")
            ("c-deep-t",
             po::value<HypernodeID>(&context.coarsening.deep_ml_contraction_limit_multiplier)->value_name("<int>"),
             "Deep multilevel performs coarsening until 2 * deep-t hypernodes are left for bipartitioning calls")
            ("c-min-shrink-factor",
             po::value<double>(&context.coarsening.minimum_shrink_factor)->value_name("<double>")->default_value(1.01),
             "Minimum factor a hypergraph must shrink in a multilevel pass. Otherwise, we terminate coarsening phase.")
            ("c-max-shrink-factor",
             po::value<double>(&context.coarsening.maximum_shrink_factor)->value_name("<double>")->default_value(2.5),
             "Maximum factor a hypergraph is allowed to shrink in a clustering pass")
            ("c-rating-score",
             po::value<std::string>()->value_name("<string>")->notifier(
                     [&](const std::string& rating_score) {
                       context.coarsening.rating.rating_function =
                               mt_kahypar::ratingFunctionFromString(rating_score);
                     })->default_value("heavy_edge"),
             "Rating function used to calculate scores for vertex pairs:\n"
             #ifdef KAHYPAR_ENABLE_EXPERIMENTAL_FEATURES
             "- sameness\n"
             #endif
             "- heavy_edge")
            ("c-rating-heavy-node-penalty",
             po::value<std::string>()->value_name("<string>")->notifier(
                     [&](const std::string& penalty) {
                       context.coarsening.rating.heavy_node_penalty_policy =
                               heavyNodePenaltyFromString(penalty);
                     })->default_value("no_penalty"),
             "Penalty function to discourage heavy vertices:\n"
             #ifdef KAHYPAR_ENABLE_EXPERIMENTAL_FEATURES
             "- multiplicative\n"
             "- edge_frequency_penalty\n"
             #endif
             "- no_penalty")
            ("c-rating-acceptance-criterion",
             po::value<std::string>()->value_name("<string>")->notifier(
                     [&](const std::string& crit) {
                       context.coarsening.rating.acceptance_policy =
                               acceptanceCriterionFromString(crit);
                     })->default_value("best_prefer_unmatched"),
             "Acceptance/Tiebreaking criterion for contraction partners having the same score:\n"
             #ifdef KAHYPAR_ENABLE_EXPERIMENTAL_FEATURES
             "- best\n"
             #endif
             "- best_prefer_unmatched")
            ("c-vertex-degree-sampling-threshold",
             po::value<size_t>(&context.coarsening.vertex_degree_sampling_threshold)->value_name(
                     "<size_t>")->default_value(std::numeric_limits<size_t>::max()),
             "If set, then neighbors of a vertex are sampled during rating if its degree is greater than this threshold.")
            ("c-num-sub-rounds",
             po::value<size_t>(&context.coarsening.num_sub_rounds_deterministic)->value_name(
                     "<size_t>")->default_value(16),
             "Number of sub-rounds used for deterministic coarsening.");
    return options;
  }

  po::options_description createRefinementOptionsDescription(Context& context,
                                                             const int num_columns,
                                                             const bool initial_partitioning) {
    po::options_description options("Refinement Options", num_columns);
    options.add_options()
            ((initial_partitioning ? "i-r-refine-until-no-improvement" : "r-refine-until-no-improvement"),
             po::value<bool>((!initial_partitioning ? &context.refinement.refine_until_no_improvement :
                              &context.initial_partitioning.refinement.refine_until_no_improvement))->value_name(
                     "<bool>")->default_value(false),
             "Executes all refinement algorithms as long as they find an improvement on the current partition.")
            ((initial_partitioning ? "i-r-rounds-with-rollback" : "r-rounds-with-rollback"),
             po::value<size_t>((!initial_partitioning ? &context.refinement.rounds_with_rollback :
                              &context.initial_partitioning.refinement.rounds_with_rollback))->value_name(
                     "<size_t>")->default_value(0),
             "Tries multiple refinement rounds even if no immediate improvement is found, rolling back to the best partition.")
            ((initial_partitioning ? "i-r-relative-improvement-threshold" : "r-relative-improvement-threshold"),
             po::value<double>((!initial_partitioning ? &context.refinement.relative_improvement_threshold :
                              &context.initial_partitioning.refinement.relative_improvement_threshold))->value_name(
                     "<double>")->default_value(0.0),
             "If the relative improvement during a refinement pass is less than this threshold, than refinement is aborted.")
            (( initial_partitioning ? "i-r-max-batch-size" : "r-max-batch-size"),
             po::value<size_t>((!initial_partitioning ? &context.refinement.max_batch_size :
                                &context.initial_partitioning.refinement.max_batch_size))->value_name("<size_t>")->default_value(1000),
             "Maximum size of an uncontraction batch (n-Level Partitioner).")
            (( initial_partitioning ? "i-r-min-border-vertices-per-thread" : "r-min-border-vertices-per-thread"),
             po::value<size_t>((!initial_partitioning ? &context.refinement.min_border_vertices_per_thread :
                                &context.initial_partitioning.refinement.min_border_vertices_per_thread))->value_name("<size_t>")->default_value(0),
             "Minimum number of border vertices per thread with which we perform a localized search (n-Level Partitioner).")
            ((initial_partitioning ? "i-r-lp-type" : "r-lp-type"),
             po::value<std::string>()->value_name("<string>")->notifier(
                     [&, initial_partitioning](const std::string& type) {
                       if (initial_partitioning) {
                         context.initial_partitioning.refinement.label_propagation.algorithm =
                                 labelPropagationAlgorithmFromString(type);
                       } else {
                         context.refinement.label_propagation.algorithm =
                                 labelPropagationAlgorithmFromString(type);
                       }
                     })->default_value("label_propagation"),
             "Label Propagation Algorithm:\n"
             "- label_propagation\n"
             "- deterministic\n"
             "- do_nothing")
            ((initial_partitioning ? "i-r-lp-maximum-iterations" : "r-lp-maximum-iterations"),
             po::value<size_t>((!initial_partitioning ? &context.refinement.label_propagation.maximum_iterations :
                                &context.initial_partitioning.refinement.label_propagation.maximum_iterations))->value_name(
                     "<size_t>")->default_value(5),
             "Maximum number of label propagation rounds")
            ((initial_partitioning ? "i-r-sync-lp-sub-rounds" : "r-sync-lp-sub-rounds"),
             po::value<size_t>((!initial_partitioning ? &context.refinement.deterministic_refinement.num_sub_rounds_sync_lp :
                                &context.initial_partitioning.refinement.deterministic_refinement.num_sub_rounds_sync_lp))->value_name(
                     "<size_t>")->default_value(5),
             "Number of sub-rounds for deterministic synchronous label propagation")
            ((initial_partitioning ? "i-r-sync-lp-active-nodeset" : "r-sync-lp-active-nodeset"),
             po::value<bool>((!initial_partitioning ? &context.refinement.deterministic_refinement.use_active_node_set :
                                &context.initial_partitioning.refinement.deterministic_refinement.use_active_node_set))->value_name(
                     "<bool>")->default_value(true),
             "Number of sub-rounds for deterministic synchronous label propagation")
            ((initial_partitioning ? "i-r-lp-rebalancing" : "r-lp-rebalancing"),
             po::value<bool>((!initial_partitioning ? &context.refinement.label_propagation.rebalancing :
                              &context.initial_partitioning.refinement.label_propagation.rebalancing))->value_name(
                     "<bool>")->default_value(true),
             "If true, then zero gain moves are only performed if they improve the balance of the solution (only in label propagation)")
            ((initial_partitioning ? "i-r-lp-he-size-activation-threshold" : "r-lp-he-size-activation-threshold"),
             po::value<size_t>(
                     (!initial_partitioning ? &context.refinement.label_propagation.hyperedge_size_activation_threshold
                                            :
                      &context.initial_partitioning.refinement.label_propagation.hyperedge_size_activation_threshold))->value_name(
                     "<size_t>")->default_value(100),
             "LP refiner activates only neighbors of moved vertices that are part of hyperedges with a size less than this threshold")
            ((initial_partitioning ? "i-r-jet-type" : "r-jet-type"),
             po::value<std::string>()->value_name("<string>")->notifier(
                     [&, initial_partitioning](const std::string& type) {
                       if (initial_partitioning) {
                         context.initial_partitioning.refinement.jet.algorithm = jetAlgorithmFromString(type);
                       } else {
                         context.refinement.jet.algorithm = jetAlgorithmFromString(type);
                       }
                     })->default_value("do_nothing"),
             "Jet Algorithm:\n"
             "- precomputed_ordered\n"
             "- greedy_unordered\n"
             "- do_nothing")
            ((initial_partitioning ? "i-r-jet-maximum-iterations" : "r-jet-maximum-iterations"),
             po::value<size_t>((!initial_partitioning ? &context.refinement.jet.num_iterations :
                                &context.initial_partitioning.refinement.jet.num_iterations))->value_name(
                     "<size_t>")->default_value(12),
             "Maximum number of jet iterations after no improvement is found.")
            ((initial_partitioning ? "i-r-jet-fixed-iterations" : "r-jet-fixed-iterations"),
             po::value<size_t>((!initial_partitioning ? &context.refinement.jet.fixed_n_iterations :
                                &context.initial_partitioning.refinement.jet.fixed_n_iterations))->value_name(
                     "<size_t>")->default_value(0),
             "Use a fixed number of jet iterations.")
            ((initial_partitioning ? "i-r-jet-relative-improvement-threshold" : "r-jet-relative-improvement-threshold"),
             po::value<double>((!initial_partitioning ? &context.refinement.jet.relative_improvement_threshold :
                                &context.initial_partitioning.refinement.jet.relative_improvement_threshold))->value_name(
                     "<double>")->default_value(0.001),
             "Maximum number of jet iterations after no improvement is found.")
            ((initial_partitioning ? "i-r-jet-restrict-to-border-nodes" : "r-jet-restrict-to-border-nodes"),
             po::value<bool>((!initial_partitioning ? &context.refinement.jet.restrict_to_border_nodes :
                              &context.initial_partitioning.refinement.jet.restrict_to_border_nodes))->value_name(
                     "<bool>")->default_value(true),
             "If true, then only border nodes are considered for JET.")
            ((initial_partitioning ? "i-r-jet-rollback-after-each-iteration" : "r-jet-rollback-after-each-iteration"),
             po::value<bool>((!initial_partitioning ? &context.refinement.jet.rollback_after_each_iteration :
                              &context.initial_partitioning.refinement.jet.rollback_after_each_iteration))->value_name(
                     "<bool>")->default_value(false),
             "If true, rollback to best partition in each iteration without improvement.")
            ((initial_partitioning ? "i-r-jet-vertex-locking" : "r-jet-vertex-locking"),
             po::value<double>((!initial_partitioning ? &context.refinement.jet.vertex_locking :
                              &context.initial_partitioning.refinement.jet.vertex_locking))->value_name(
                     "<double>")->default_value(1.0),
             "Fraction of vertices locked by JET (which are not moved in the next iteration).")
            ((initial_partitioning ? "i-r-jet-negative-gain-factor-coarse" : "r-jet-negative-gain-factor-coarse"),
             po::value<double>(
                     (!initial_partitioning ? &context.refinement.jet.negative_gain_factor_coarse :
                      &context.initial_partitioning.refinement.jet.negative_gain_factor_coarse))->value_name(
                     "<double>")->default_value(0.25),
             "Factor used by JET for filtering negative gain moves (only applicable to precomputed_ordered).")
            ((initial_partitioning ? "i-r-jet-negative-gain-factor-fine" : "r-jet-negative-gain-factor-fine"),
             po::value<double>(
                     (!initial_partitioning ? &context.refinement.jet.negative_gain_factor_fine :
                      &context.initial_partitioning.refinement.jet.negative_gain_factor_fine))->value_name(
                     "<double>")->default_value(0.75),
             "Factor used by JET for filtering negative gain moves (only applicable to precomputed_ordered).")
            ((initial_partitioning ? "i-r-jet-he-size-activation-threshold" : "r-jet-he-size-activation-threshold"),
             po::value<size_t>(
                     (!initial_partitioning ? &context.refinement.jet.hyperedge_size_activation_threshold
                                            :
                      &context.initial_partitioning.refinement.jet.hyperedge_size_activation_threshold))->value_name(
                     "<size_t>")->default_value(100),
             "JET refiner activates only neighbors of moved vertices that are part of hyperedges with a size less than this threshold")
            ((initial_partitioning ? "i-r-fm-type" : "r-fm-type"),
             po::value<std::string>()->value_name("<string>")->notifier(
                     [&, initial_partitioning](const std::string& type) {
                       if (initial_partitioning) {
                         context.initial_partitioning.refinement.fm.algorithm = fmAlgorithmFromString(type);
                       } else {
                         context.refinement.fm.algorithm = fmAlgorithmFromString(type);
                       }
                     })->default_value("kway_fm"),
             "FM Algorithm:\n"
             "- kway_fm\n"
             "- unconstrained\n"
             "- unconstrained\n"
             "- do_nothing")
            ((initial_partitioning ? "i-r-fm-only-append-rebalancing-moves" : "r-fm-only-append-rebalancing-moves"),
             po::value<bool>((initial_partitioning ? &context.initial_partitioning.refinement.fm.only_append_rebalancing_moves :
                              &context.refinement.fm.only_append_rebalancing_moves))->value_name("<bool>")->default_value(false),
             "If true, rebalancing moves are not actually interleaved but appended to the move sequence.")
            ((initial_partitioning ? "i-r-fm-multitry-rounds" : "r-fm-multitry-rounds"),
             po::value<size_t>((initial_partitioning ? &context.initial_partitioning.refinement.fm.multitry_rounds :
                                &context.refinement.fm.multitry_rounds))->value_name("<size_t>")->default_value(10),
             "Number of FM rounds within one level of the multilevel hierarchy.")
            ((initial_partitioning ? "i-r-fm-perform-moves-global" : "r-fm-perform-moves-global"),
             po::value<bool>((initial_partitioning ? &context.initial_partitioning.refinement.fm.perform_moves_global :
                              &context.refinement.fm.perform_moves_global))->value_name("<bool>")->default_value(false),
             "If true, then all moves performed during FM are immediately visible to other searches.\n"
             "Otherwise, only move sequences that yield an improvement are applied to the global view of the partition.")
            ((initial_partitioning ? "i-r-fm-seed-nodes" : "r-fm-seed-nodes"),
             po::value<size_t>((initial_partitioning ? &context.initial_partitioning.refinement.fm.num_seed_nodes :
                                &context.refinement.fm.num_seed_nodes))->value_name("<size_t>")->default_value(25),
             "Number of nodes to start the 'highly localized FM' with.")
            (( initial_partitioning ? "i-r-fm-rollback-parallel" : "r-fm-rollback-parallel"),
             po::value<bool>((initial_partitioning ? &context.initial_partitioning.refinement.fm.rollback_parallel :
                              &context.refinement.fm.rollback_parallel))
                              ->value_name("<bool>")->default_value(true),
             "Perform gain and balance recalculation, and reverting to best prefix in parallel.")
            (( initial_partitioning ?
                              "i-r-fm-iter-moves-on-recalc" :
                              "r-fm-iter-moves-on-recalc"),
             po::value<bool>((initial_partitioning ?
                              &context.initial_partitioning.refinement.fm.iter_moves_on_recalc :
                              &context.refinement.fm.iter_moves_on_recalc))
                     ->value_name("<bool>")->default_value(false),
             "Touch only incident hyperedges of moved vertices for parallel gain recalculation.")
            ((initial_partitioning ? "i-r-fm-rollback-balance-violation-factor"
                                   : "r-fm-rollback-balance-violation-factor"),
             po::value<double>((initial_partitioning
                                ? &context.initial_partitioning.refinement.fm.rollback_balance_violation_factor :
                                &context.refinement.fm.rollback_balance_violation_factor))->value_name(
                     "<double>")->default_value(1.25),
             "Used to relax or disable the balance constraint during the rollback phase of parallel FM."
             "Set to 0 for disabling. Set to a value > 1.0 to multiply epsilon with this value.")
            ((initial_partitioning ? "i-r-fm-min-improvement" : "r-fm-min-improvement"),
             po::value<double>((initial_partitioning ? &context.initial_partitioning.refinement.fm.min_improvement :
                                &context.refinement.fm.min_improvement))->value_name("<double>")->default_value(-1.0),
             "Min improvement for FM (default disabled)")
            ((initial_partitioning ? "i-r-fm-release-nodes" : "r-fm-release-nodes"),
             po::value<bool>((initial_partitioning ? &context.initial_partitioning.refinement.fm.release_nodes :
                              &context.refinement.fm.release_nodes))->value_name("<bool>")->default_value(true),
             "FM releases nodes that weren't moved, so they might be found by another search.")
            ((initial_partitioning ? "i-r-fm-penalty-for-moved-rebalancing-nodes" : "r-fm-penalty-for-moved-rebalancing-nodes"),
             po::value<bool>((initial_partitioning ? &context.initial_partitioning.refinement.fm.penalty_for_moved_rebalancing_nodes :
                              &context.refinement.fm.penalty_for_moved_rebalancing_nodes))->value_name("<bool>")->default_value(true),
             "Whether a pessimistic penalty is used for moves of rebalancing nodes when estimating the imbalance penalty.")
            ((initial_partitioning ? "i-r-fm-threshold-border-node-inclusion" : "r-fm-threshold-border-node-inclusion"),
             po::value<double>((initial_partitioning ? &context.initial_partitioning.refinement.fm.treshold_border_node_inclusion :
                              &context.refinement.fm.treshold_border_node_inclusion))->value_name("<double>")->default_value(0.75),
             "Threshold for block-internal incident weight when deciding whether to include border nodes for rebalancing estimation.")
            ((initial_partitioning ? "i-r-fm-unconstrained-upper-bound" : "r-fm-unconstrained-upper-bound"),
             po::value<double>((initial_partitioning ? &context.initial_partitioning.refinement.fm.unconstrained_upper_bound :
                              &context.refinement.fm.unconstrained_upper_bound))->value_name("<double>")->default_value(0.0),
             "Still use upper limit for imbalance with unconstrained FM, expressed as a factor of the max part weight (default = 0 = no limit).")
            ((initial_partitioning ? "i-r-fm-vertex-locking" : "r-fm-vertex-locking"),
             po::value<double>((initial_partitioning ? &context.initial_partitioning.refinement.fm.vertex_locking :
                              &context.refinement.fm.vertex_locking))->value_name("<double>")->default_value(0.0),
             "Whether vertex locking (tabu search) is used for FM. Values between 0 and 1 mean randomized locking.")
            ((initial_partitioning ? "i-r-fm-lock-moved-nodes" : "r-fm-lock-moved-nodes"),
             po::value<bool>((initial_partitioning ? &context.initial_partitioning.refinement.fm.lock_moved_nodes :
                              &context.refinement.fm.lock_moved_nodes))->value_name("<bool>")->default_value(false),
             "Whether FM vertex locking includes moved nodes (or only nodes where the move was rolled back).")
            ((initial_partitioning ? "i-r-fm-lock-locally-reverted" : "r-fm-lock-locally-reverted"),
             po::value<bool>((initial_partitioning ? &context.initial_partitioning.refinement.fm.lock_locally_reverted :
                              &context.refinement.fm.lock_locally_reverted))->value_name("<bool>")->default_value(false),
             "Whether FM vertex locking includes nodes of locally reverted moves (careful: can have a huge impact).")
            ((initial_partitioning ? "i-r-fm-soft-locking" : "r-fm-soft-locking"),
             po::value<bool>((initial_partitioning ? &context.initial_partitioning.refinement.fm.soft_locking :
                              &context.refinement.fm.soft_locking))->value_name("<bool>")->default_value(false),
             "If true, locked vertices can still be used if the move has positive gain.")
            ((initial_partitioning ? "i-r-fm-rebalancing-use-violation-factor" : "r-fm-rebalancing-use-violation-factor"),
             po::value<bool>((initial_partitioning ? &context.initial_partitioning.refinement.fm.rebalancing_use_violation_factor :
                              &context.refinement.fm.rebalancing_use_violation_factor))->value_name("<bool>")->default_value(true),
             "Whether the rollback balance violation factor is also applied to rebalancing (for unconstrained FM).")
            ((initial_partitioning ? "i-r-fm-rebalancing-use-moved-nodes" : "r-fm-rebalancing-use-moved-nodes"),
             po::value<bool>((initial_partitioning ? &context.initial_partitioning.refinement.fm.rebalancing_use_moved_nodes :
                              &context.refinement.fm.rebalancing_use_moved_nodes))->value_name("<bool>")->default_value(true),
             "Whether rebalancing may use nodes that have already been moved by FM.")
            ((initial_partitioning ? "i-r-fm-insert-merged-move-at-rebalancing-position" : "r-fm-insert-merged-move-at-rebalancing-position"),
             po::value<bool>((initial_partitioning ? &context.initial_partitioning.refinement.fm.insert_merged_move_at_rebalancing_position :
                              &context.refinement.fm.insert_merged_move_at_rebalancing_position))->value_name("<bool>")->default_value(true),
             "If rebalancing may move nodes a second time and two moves are merged, determines if the merged move is inserted at the position "
             "of the according rebalancing move or the original move.")
            ((initial_partitioning ? "i-r-fm-unconstrained-rounds" : "r-fm-unconstrained-rounds"),
             po::value<size_t>((initial_partitioning ? &context.initial_partitioning.refinement.fm.unconstrained_rounds :
                              &context.refinement.fm.unconstrained_rounds))->value_name("<size_t>")->default_value(1),
             "Cooling FM algorithm: Number of rounds that are unconstrained.")
            ((initial_partitioning ? "i-r-fm-imbalance-penalty-min" : "r-fm-imbalance-penalty-min"),
             po::value<double>((initial_partitioning ? &context.initial_partitioning.refinement.fm.imbalance_penalty_min :
                              &context.refinement.fm.imbalance_penalty_min))->value_name("<double>")->default_value(0.2),
             "Cooling FM algorithm: Minimum (starting) penalty factor.")
            ((initial_partitioning ? "i-r-fm-imbalance-penalty-max" : "r-fm-imbalance-penalty-max"),
             po::value<double>((initial_partitioning ? &context.initial_partitioning.refinement.fm.imbalance_penalty_max :
                              &context.refinement.fm.imbalance_penalty_max))->value_name("<double>")->default_value(1.0),
             "Cooling FM algorithm: Maximum (final) penalty factor.")
            ((initial_partitioning ? "i-r-fm-unconstrained-upper-bound-min" : "r-fm-unconstrained-upper-bound-min"),
             po::value<double>((initial_partitioning ? &context.initial_partitioning.refinement.fm.unconstrained_upper_bound_min :
                              &context.refinement.fm.unconstrained_upper_bound_min))->value_name("<double>")->default_value(0.0),
             "Cooling FM algorithm: Minimum (final) upper bound (default = 0 = equal to start).")
<<<<<<< HEAD
=======
            ((initial_partitioning ? "i-r-fm-activate-unconstrained-dynamically" : "r-fm-activate-unconstrained-dynamically"),
             po::value<bool>((initial_partitioning ? &context.initial_partitioning.refinement.fm.activate_unconstrained_dynamically :
                              &context.refinement.fm.activate_unconstrained_dynamically))->value_name("<bool>")->default_value(false),
             "Decide dynamically (based on first two rounds) whether to use unconstrained FM (only cooling strategy).")
            ((initial_partitioning ? "i-r-fm-penalty-for-activation-test" : "r-fm-penalty-for-activation-test"),
             po::value<double>((initial_partitioning ? &context.initial_partitioning.refinement.fm.penalty_for_activation_test :
                              &context.refinement.fm.penalty_for_activation_test))->value_name("<double>")->default_value(0.5),
             "If unconstrained FM is activated dynamically, determines the penalty factor used for the test round.")
            ((initial_partitioning ? "i-r-fm-unconstrained-min-improvement" : "r-fm-unconstrained-min-improvement"),
             po::value<double>((initial_partitioning ? &context.initial_partitioning.refinement.fm.unconstrained_min_improvement :
                              &context.refinement.fm.unconstrained_min_improvement))->value_name("<double>")->default_value(-1.0),
             "Switch to constrained FM if relative improvement of unconstrained FM is below this treshold.")
>>>>>>> dc110c45
            ((initial_partitioning ? "i-r-fm-obey-minimal-parallelism" : "r-fm-obey-minimal-parallelism"),
             po::value<bool>(
                     (initial_partitioning ? &context.initial_partitioning.refinement.fm.obey_minimal_parallelism :
                      &context.refinement.fm.obey_minimal_parallelism))->value_name("<bool>")->default_value(true),
             "If true, then parallel FM refinement stops if more than a certain number of threads are finished.")
            ((initial_partitioning ? "i-r-fm-time-limit-factor" : "r-fm-time-limit-factor"),
             po::value<double>((initial_partitioning ? &context.initial_partitioning.refinement.fm.time_limit_factor :
                                &context.refinement.fm.time_limit_factor))->value_name("<double>")->default_value(0.25),
             "If the FM time exceeds time_limit := k * factor * coarsening_time, than the FM config is switched into a light version."
             "If the FM refiner exceeds 2 * time_limit, than the current multitry FM run is aborted and the algorithm proceeds to"
             "the next finer level.")
            ((initial_partitioning ? "i-r-use-global-fm" : "r-use-global-fm"),
             po::value<bool>((!initial_partitioning ? &context.refinement.global_fm.use_global_fm :
                              &context.initial_partitioning.refinement.global_fm.use_global_fm))->value_name(
                     "<bool>")->default_value(false),
             "If true, than we execute a globalized FM local search interleaved with the localized searches."
             "Note, gobalized FM local searches are performed in multilevel style (not after each batch uncontraction)")
            ((initial_partitioning ? "i-r-global-refine-until-no-improvement" : "r-global-refine-until-no-improvement"),
             po::value<bool>((!initial_partitioning ? &context.refinement.global_fm.refine_until_no_improvement :
                              &context.initial_partitioning.refinement.global_fm.refine_until_no_improvement))->value_name(
                     "<bool>")->default_value(false),
             "Executes a globalized FM local search as long as it finds an improvement on the current partition.")
            ((initial_partitioning ? "i-r-global-fm-seed-nodes" : "r-global-fm-seed-nodes"),
             po::value<size_t>((initial_partitioning ? &context.initial_partitioning.refinement.global_fm.num_seed_nodes :
                                &context.refinement.global_fm.num_seed_nodes))->value_name("<size_t>")->default_value(25),
             "Number of nodes to start the 'highly localized FM' with during the globalized FM local search.")
            ((initial_partitioning ? "i-r-global-fm-obey-minimal-parallelism" : "r-global-fm-obey-minimal-parallelism"),
             po::value<bool>(
                     (initial_partitioning ? &context.initial_partitioning.refinement.global_fm.obey_minimal_parallelism :
                      &context.refinement.global_fm.obey_minimal_parallelism))->value_name("<bool>")->default_value(true),
             "If true, then the globalized FM local search stops if more than a certain number of threads are finished.")
            ((initial_partitioning ? "i-r-rebalancer-type" : "r-rebalancer-type"),
             po::value<std::string>()->value_name("<string>")->notifier(
                     [&, initial_partitioning](const std::string& type) {
                       if (initial_partitioning) {
                         context.initial_partitioning.refinement.rebalancer = rebalancingAlgorithmFromString(type);
                       } else {
                         context.refinement.rebalancer = rebalancingAlgorithmFromString(type);
                       }
                     })->default_value("do_nothing"),
             "Rebalancer Algorithm:\n"
             "- simple_rebalancer\n"
             "- jet_rebalancer\n"
             "- rebalancer\n"
             "- do_nothing")
            ((initial_partitioning ? "i-r-jetr-num-weak-iterations" : "r-jetr-num-weak-iterations"),
             po::value<size_t>((initial_partitioning ? &context.initial_partitioning.refinement.jet_rebalancing.num_weak_iterations :
                                &context.refinement.jet_rebalancing.num_weak_iterations))->value_name("<size_t>")->default_value(2),
             "Number of weak iterations performed by jet rebalancer.")
            ((initial_partitioning ? "i-r-jetr-num-strong-iterations" : "r-jetr-num-strong-iterations"),
             po::value<size_t>((initial_partitioning ? &context.initial_partitioning.refinement.jet_rebalancing.num_strong_iterations :
                                &context.refinement.jet_rebalancing.num_strong_iterations))->value_name("<size_t>")->default_value(3),
             "Number of strong iterations performed by jet rebalancer.")
            ((initial_partitioning ? "i-r-jetr-heavy-vertex-exclusion-factor" : "r-jetr-heavy-vertex-exclusion-factor"),
             po::value<double>((initial_partitioning ? &context.initial_partitioning.refinement.jet_rebalancing.heavy_vertex_exclusion_factor :
                                &context.refinement.jet_rebalancing.heavy_vertex_exclusion_factor))->value_name("<double>")->default_value(1.5),
             "Heavy vertices are not considered by the rebalancer (factor relative to imbalance of block).")
            ((initial_partitioning ? "i-r-jetr-relative-deadzone-size" : "r-jetr-relative-deadzone-size"),
             po::value<double>((initial_partitioning ? &context.initial_partitioning.refinement.jet_rebalancing.relative_deadzone_size :
                                &context.refinement.jet_rebalancing.relative_deadzone_size))->value_name("<double>")->default_value(1.0),
             "Size of deadzone relative to allowed imbalance.")
            ((initial_partitioning ? "i-r-jetr-use-greedy-balanced-instead-of-strong-iteration" : "r-jetr-use-greedy-balanced-instead-of-strong-iteration"),
             po::value<bool>((initial_partitioning ? &context.initial_partitioning.refinement.jet_rebalancing.use_greedy_balanced_instead_of_strong_iteration :
                                &context.refinement.jet_rebalancing.use_greedy_balanced_instead_of_strong_iteration))->value_name("<bool>")->default_value(false),
             "Replace the strong JET iteration with a greedy implementation that updates the block weights immediately.")
            ((initial_partitioning ? "i-r-jetr-greedy-balanced-use-deadzone" : "r-jetr-greedy-balanced-use-deadzone"),
             po::value<bool>((initial_partitioning ? &context.initial_partitioning.refinement.jet_rebalancing.greedy_balanced_use_deadzone :
                                &context.refinement.jet_rebalancing.greedy_balanced_use_deadzone))->value_name("<bool>")->default_value(true),
             "If strong JET is replaced with greedy, determines whether the deadzone should be used.");
    return options;
  }

  po::options_description createFlowRefinementOptionsDescription(Context& context,
                                                                 const int num_columns,
                                                                 const bool initial_partitioning) {
    po::options_description options("Initial Partitioning Options", num_columns);
    options.add_options()
            ((initial_partitioning ? "i-r-flow-algo" : "r-flow-algo"),
             po::value<std::string>()->value_name("<string>")->notifier(
                     [&, initial_partitioning](const std::string& algo) {
                       if ( initial_partitioning ) {
                        context.initial_partitioning.refinement.flows.algorithm = flowAlgorithmFromString(algo);
                       } else {
                        context.refinement.flows.algorithm = flowAlgorithmFromString(algo);
                       }
                     })->default_value("do_nothing"),
             "Flow Algorithms:\n"
             "- do_nothing\n"
             "- flow_cutter")
            ((initial_partitioning ? "i-r-flow-parallel-search-multiplier" : "r-flow-parallel-search-multiplier"),
             po::value<double>((initial_partitioning ? &context.initial_partitioning.refinement.flows.parallel_searches_multiplier :
                      &context.refinement.flows.parallel_searches_multiplier))->value_name("<double>"),
             "Active block scheduling starts min(num_threads, mult * k) parallel searches")
            ((initial_partitioning ? "i-r-flow-max-bfs-distance" : "r-flow-max-bfs-distance"),
             po::value<size_t>((initial_partitioning ? &context.initial_partitioning.refinement.flows.max_bfs_distance :
                      &context.refinement.flows.max_bfs_distance))->value_name("<size_t>"),
             "Flow problems are constructed via BFS search. The maximum BFS distance is the\n"
             "maximum distance from a cut hyperedge to any vertex of the problem.")
            ((initial_partitioning ? "i-r-flow-min-relative-improvement-per-round" : "r-flow-min-relative-improvement-per-round"),
             po::value<double>((initial_partitioning ? &context.initial_partitioning.refinement.flows.min_relative_improvement_per_round :
                      &context.refinement.flows.min_relative_improvement_per_round))->value_name("<double>"),
             "Minimum relative improvement per active block scheduling round. If improvement is smaller than flow algorithm terminates.")
            ((initial_partitioning ? "i-r-flow-time-limit-factor" : "r-flow-time-limit-factor"),
             po::value<double>((initial_partitioning ? &context.initial_partitioning.refinement.flows.time_limit_factor :
                      &context.refinement.flows.time_limit_factor))->value_name("<double>"),
             "The time limit for each flow problem is time_limit_factor * average running time of all previous searches.")
            ((initial_partitioning ? "i-r-flow-skip-small-cuts" : "r-flow-skip-small-cuts"),
             po::value<bool>((initial_partitioning ? &context.initial_partitioning.refinement.flows.skip_small_cuts :
                      &context.refinement.flows.skip_small_cuts))->value_name("<bool>"),
             "If true, than blocks with a cut <= 10 are not considered for refinement")
            ((initial_partitioning ? "i-r-flow-skip-unpromising-blocks" : "r-flow-skip-unpromising-blocks"),
             po::value<bool>((initial_partitioning ? &context.initial_partitioning.refinement.flows.skip_unpromising_blocks :
                      &context.refinement.flows.skip_unpromising_blocks))->value_name("<bool>"),
             "If true, than blocks for which we never found an improvement are skipped")
            ((initial_partitioning ? "i-r-flow-pierce-in-bulk" : "r-flow-pierce-in-bulk"),
             po::value<bool>((initial_partitioning ? &context.initial_partitioning.refinement.flows.pierce_in_bulk :
                              &context.refinement.flows.pierce_in_bulk))->value_name("<bool>"),
             "If true, then FlowCutter is accelerated by piercing multiple nodes at a time")
            ((initial_partitioning ? "i-r-flow-scaling" : "r-flow-scaling"),
             po::value<double>((initial_partitioning ? &context.initial_partitioning.refinement.flows.alpha :
                      &context.refinement.flows.alpha))->value_name("<double>"),
             "Size constraint for flow problem: (1 + alpha * epsilon) * c(V) / k - c(V_1) (alpha = r-flow-scaling)")
            ((initial_partitioning ? "i-r-flow-max-num-pins" : "r-flow-max-num-pins"),
             po::value<uint32_t>((initial_partitioning ? &context.initial_partitioning.refinement.flows.max_num_pins :
                      &context.refinement.flows.max_num_pins))->value_name("<uint32_t>"),
             "Maximum number of pins a flow problem is allowed to contain")
            ((initial_partitioning ? "i-r-flow-find-most-balanced-cut" : "r-flow-find-most-balanced-cut"),
             po::value<bool>((initial_partitioning ? &context.initial_partitioning.refinement.flows.find_most_balanced_cut :
                      &context.refinement.flows.find_most_balanced_cut))->value_name("<bool>"),
             "If true, than hyperflowcutter searches for the most balanced minimum cut.")
            ((initial_partitioning ? "i-r-flow-determine-distance-from-cut" : "r-flow-determine-distance-from-cut"),
             po::value<bool>((initial_partitioning ? &context.initial_partitioning.refinement.flows.determine_distance_from_cut :
                      &context.refinement.flows.determine_distance_from_cut))->value_name("<bool>"),
             "If true, than flow refiner determines distance of each node from cut which improves the piercing heuristic used in WHFC.");
    return options;
  }

  po::options_description createInitialPartitioningOptionsDescription(Context& context, const int num_columns) {
    po::options_description options("Initial Partitioning Options", num_columns);
    options.add_options()
            ("i-mode",
             po::value<std::string>()->value_name("<string>")->notifier(
                     [&](const std::string& mode) {
                       context.initial_partitioning.mode = modeFromString(mode);
                     })->default_value("rb"),
             "Mode of initial partitioning:\n"
             "- direct\n"
             "- deep\n"
             "- rb")
            ("i-enabled-ip-algos",
            po::value<std::vector<bool> >(&context.initial_partitioning.enabled_ip_algos)->multitoken(),
            "Indicate which IP algorithms should be executed. E.g. i-enabled-ip-algos=1 1 0 1 0 1 1 1 0\n"
            "indicates that\n"
            "  1.) greedy_round_robin_fm      (is executed)\n"
            "  2.) greedy_global_fm           (is executed)\n"
            "  3.) greedy_sequential_fm       (is NOT executed)\n"
            "  4.) random                     (is executed)\n"
            "  5.) bfs                        (is NOT executed)\n"
            "  6.) label_propagation          (is executed)\n"
            "  7.) greedy_round_robin_max_net (is executed)\n"
            "  8.) greedy_global_max_net      (is executed)\n"
            "  9.) greedy_sequential_max_net  (is NOT executed)\n"
            "Note vector must exactly contain 9 values otherwise partitioner will exit with failure")
            ("i-runs",
             po::value<size_t>(&context.initial_partitioning.runs)->value_name("<size_t>")->default_value(20),
             "Number of runs for each bipartitioning algorithm.")
            ("i-use-adaptive-ip-runs",
             po::value<bool>(&context.initial_partitioning.use_adaptive_ip_runs)->value_name("<bool>")->default_value(true),
             "If true, than each initial partitioner decides if it should further continue partitioning based on the"
             "quality produced by itself compared to the quality of the other partitioners. If it is not likely that the partitioner"
             "will produce a solution with a quality better than the current best, further runs of that partitioner are omitted.")
            ("i-min-adaptive-ip-runs",
             po::value<size_t>(&context.initial_partitioning.min_adaptive_ip_runs)->value_name("<size_t>")->default_value(5),
             "If adaptive IP runs is enabled, than each initial partitioner performs minimum min_adaptive_ip_runs runs before\n"
             "it decides if it should terminate.")
            ("i-population-size",
             po::value<size_t>(&context.initial_partitioning.population_size)->value_name("<size_t>")->default_value(16),
             "Size of population of flat bipartitions to perform secondary FM refinement on in deterministic mode."
             "Values < num threads are set to num threads. Does not affect behavior in non-deterministic mode.")
            ("i-perform-refinement-on-best-partitions",
             po::value<bool>(&context.initial_partitioning.perform_refinement_on_best_partitions)->value_name("<bool>")->default_value(false),
             "If true, then we perform an additional refinement on the best thread local partitions after IP.")
            ("i-fm-refinement-rounds",
             po::value<size_t>(&context.initial_partitioning.fm_refinment_rounds)->value_name("<size_t>")->default_value(1),
             "Maximum number of 2-way FM local searches on each bipartition produced by an initial partitioner.")
            ("i-remove-degree-zero-hns-before-ip",
             po::value<bool>(&context.initial_partitioning.remove_degree_zero_hns_before_ip)->value_name("<bool>")->default_value(true),
             "If true, degree-zero vertices are removed before initial partitioning.")
            ("i-lp-maximum-iterations",
             po::value<size_t>(&context.initial_partitioning.lp_maximum_iterations)->value_name(
                     "<size_t>")->default_value(20),
             "Maximum number of iterations of label propagation initial partitioner")
            ("i-lp-initial-block-size",
             po::value<size_t>(&context.initial_partitioning.lp_initial_block_size)->value_name(
                     "<size_t>")->default_value(5),
             "Initial block size used for label propagation initial partitioner");
    options.add(createRefinementOptionsDescription(context, num_columns, true));
    options.add(createFlowRefinementOptionsDescription(context, num_columns, true));
    return options;
  }

  po::options_description createSharedMemoryOptionsDescription(Context& context,
                                                               const int num_columns) {
    po::options_description shared_memory_options("Shared Memory Options", num_columns);
    shared_memory_options.add_options()
            ("s-num-threads,t",
             po::value<size_t>()->value_name("<size_t>")->notifier([&](const size_t num_threads) {
               context.shared_memory.num_threads = num_threads;
               context.shared_memory.original_num_threads = num_threads;
             }),
             "Number of Threads")
            ("s-static-balancing-work-packages",
             po::value<size_t>(&context.shared_memory.static_balancing_work_packages)->value_name("<size_t>"),
             "Some sub-routines (sorting, shuffling) used in the deterministic presets employ static load balancing."
             "This parameter sets the number of work packages, in order to achieve deterministic results across different numbers of threads."
             "The default value is 128, and these sub-routines have little work, so there should rarely be a reason to change it. Max value is 256."
             "It does not affect the non-deterministic configs, unless you activate one of the deterministic algorithms."
            )
            ("s-use-localized-random-shuffle",
             po::value<bool>(&context.shared_memory.use_localized_random_shuffle)->value_name("<bool>"),
             "If true, localized parallel random shuffle is performed.")
            ("s-shuffle-block-size",
             po::value<size_t>(&context.shared_memory.shuffle_block_size)->value_name("<size_t>"),
             "If we perform a localized random shuffle in parallel, we perform a parallel for over blocks of size"
             "'shuffle_block_size' and shuffle them sequential.");

    return shared_memory_options;
  }



  void processCommandLineInput(Context& context, int argc, char *argv[]) {
    const int num_columns = platform::getTerminalWidth();


    po::options_description required_options("Required Options", num_columns);
    required_options.add_options()
            ("hypergraph,h",
             po::value<std::string>(&context.partition.graph_filename)->value_name("<string>")->required(),
             "Hypergraph filename")
            ("blocks,k",
             po::value<PartitionID>(&context.partition.k)->value_name("<int>")->required(),
             "Number of blocks")
            ("epsilon,e",
             po::value<double>(&context.partition.epsilon)->value_name("<double>")->required(),
             "Imbalance parameter epsilon")
            ("objective,o",
             po::value<std::string>()->value_name("<string>")->required()->notifier([&](const std::string& s) {
               context.partition.objective = objectiveFromString(s);
             }),
             "Objective: \n"
             " - cut : cut-net metric (FM only supports km1 metric) \n"
             " - km1 : (lambda-1) metric\n"
             " - soed: sum-of-external-degree metric");

    po::options_description preset_options("Preset Options", num_columns);
    preset_options.add_options()
            ("preset,p", po::value<std::string>(&context.partition.preset_file)->value_name("<string>"),
             "Context Presets (see config directory):\n"
             " - <path-to-custom-ini-file>");

    po::options_description general_options = createGeneralOptionsDescription(context, num_columns);

    po::options_description preprocessing_options =
            createPreprocessingOptionsDescription(context, num_columns);
    po::options_description coarsening_options =
            createCoarseningOptionsDescription(context, num_columns);
    po::options_description initial_paritioning_options =
            createInitialPartitioningOptionsDescription(context, num_columns);
    po::options_description refinement_options =
            createRefinementOptionsDescription(context, num_columns, false);
    po::options_description flow_options =
            createFlowRefinementOptionsDescription(context, num_columns, false);
    po::options_description shared_memory_options =
            createSharedMemoryOptionsDescription(context, num_columns);

    po::options_description cmd_line_options;
    cmd_line_options
            .add(required_options)
            .add(preset_options)
            .add(general_options)
            .add(preprocessing_options)
            .add(coarsening_options)
            .add(initial_paritioning_options)
            .add(refinement_options)
            .add(flow_options)
            .add(shared_memory_options);

    po::variables_map cmd_vm;
    po::store(po::parse_command_line(argc, argv, cmd_line_options), cmd_vm);

    // placing vm.count("help") here prevents required attributes raising an
    // error if only help was supplied
    if (cmd_vm.count("help") != 0 || argc == 1) {
      LOG << cmd_line_options;
      exit(0);
    }

    po::notify(cmd_vm);

    if ( context.partition.preset_file != "" ) {
      std::ifstream file(context.partition.preset_file.c_str());
      if (!file) {
        ERR("Could not load context file at: " + context.partition.preset_file);
      }

      po::options_description ini_line_options;
      ini_line_options.add(general_options)
              .add(preprocessing_options)
              .add(coarsening_options)
              .add(initial_paritioning_options)
              .add(refinement_options)
              .add(flow_options)
              .add(shared_memory_options);

      po::store(po::parse_config_file(file, ini_line_options, true), cmd_vm);
      po::notify(cmd_vm);
    }

    std::string epsilon_str = std::to_string(context.partition.epsilon);
    epsilon_str.erase(epsilon_str.find_last_not_of('0') + 1, std::string::npos);

    if (context.partition.graph_partition_output_folder != "") {
      std::string graph_base_name = context.partition.graph_filename.substr(
              context.partition.graph_filename.find_last_of("/") + 1);
      context.partition.graph_partition_filename =
              context.partition.graph_partition_output_folder + "/" + graph_base_name;
    } else {
      context.partition.graph_partition_filename =
              context.partition.graph_filename;
    }
    context.partition.graph_partition_filename =
            context.partition.graph_partition_filename
            + ".part"
            + std::to_string(context.partition.k)
            + ".epsilon"
            + epsilon_str
            + ".seed"
            + std::to_string(context.partition.seed)
            + ".KaHyPar";
    context.partition.graph_community_filename =
            context.partition.graph_filename + ".community";

    if (context.partition.deterministic) {
      context.preprocessing.stable_construction_of_incident_edges = true;
    }
  }


  void parseIniToContext(Context& context, const std::string& ini_filename) {
    std::ifstream file(ini_filename.c_str());
    if (!file) {
      ERR("Could not load context file at: " << ini_filename);
    }
    const int num_columns = 80;

    po::options_description general_options =
            createGeneralOptionsDescription(context, num_columns);
    po::options_description preprocessing_options =
            createPreprocessingOptionsDescription(context, num_columns);
    po::options_description coarsening_options =
            createCoarseningOptionsDescription(context, num_columns);
    po::options_description initial_paritioning_options =
            createInitialPartitioningOptionsDescription(context, num_columns);
    po::options_description refinement_options =
            createRefinementOptionsDescription(context, num_columns, false);
    po::options_description flow_options =
            createFlowRefinementOptionsDescription(context, num_columns, false);
    po::options_description shared_memory_options =
            createSharedMemoryOptionsDescription(context, num_columns);

    po::variables_map cmd_vm;
    po::options_description ini_line_options;
    ini_line_options.add(general_options)
            .add(preprocessing_options)
            .add(coarsening_options)
            .add(initial_paritioning_options)
            .add(refinement_options)
            .add(flow_options)
            .add(shared_memory_options);

    po::store(po::parse_config_file(file, ini_line_options, true), cmd_vm);
    po::notify(cmd_vm);

    if (context.partition.deterministic) {
      context.preprocessing.stable_construction_of_incident_edges = true;
    }
  }

}<|MERGE_RESOLUTION|>--- conflicted
+++ resolved
@@ -560,8 +560,6 @@
              po::value<double>((initial_partitioning ? &context.initial_partitioning.refinement.fm.unconstrained_upper_bound_min :
                               &context.refinement.fm.unconstrained_upper_bound_min))->value_name("<double>")->default_value(0.0),
              "Cooling FM algorithm: Minimum (final) upper bound (default = 0 = equal to start).")
-<<<<<<< HEAD
-=======
             ((initial_partitioning ? "i-r-fm-activate-unconstrained-dynamically" : "r-fm-activate-unconstrained-dynamically"),
              po::value<bool>((initial_partitioning ? &context.initial_partitioning.refinement.fm.activate_unconstrained_dynamically :
                               &context.refinement.fm.activate_unconstrained_dynamically))->value_name("<bool>")->default_value(false),
@@ -574,7 +572,6 @@
              po::value<double>((initial_partitioning ? &context.initial_partitioning.refinement.fm.unconstrained_min_improvement :
                               &context.refinement.fm.unconstrained_min_improvement))->value_name("<double>")->default_value(-1.0),
              "Switch to constrained FM if relative improvement of unconstrained FM is below this treshold.")
->>>>>>> dc110c45
             ((initial_partitioning ? "i-r-fm-obey-minimal-parallelism" : "r-fm-obey-minimal-parallelism"),
              po::value<bool>(
                      (initial_partitioning ? &context.initial_partitioning.refinement.fm.obey_minimal_parallelism :
