/*******************************************************************************
 * MIT License
 *
 * This file is part of Mt-KaHyPar.
 *
 * Copyright (C) 2019 Lars Gottesbüren <lars.gottesbueren@kit.edu>
 * Copyright (C) 2019 Tobias Heuer <tobias.heuer@kit.edu>
 *
 * Permission is hereby granted, free of charge, to any person obtaining a copy
 * of this software and associated documentation files (the "Software"), to deal
 * in the Software without restriction, including without limitation the rights
 * to use, copy, modify, merge, publish, distribute, sublicense, and/or sell
 * copies of the Software, and to permit persons to whom the Software is
 * furnished to do so, subject to the following conditions:
 *
 * The above copyright notice and this permission notice shall be included in all
 * copies or substantial portions of the Software.
 *
 * THE SOFTWARE IS PROVIDED "AS IS", WITHOUT WARRANTY OF ANY KIND, EXPRESS OR
 * IMPLIED, INCLUDING BUT NOT LIMITED TO THE WARRANTIES OF MERCHANTABILITY,
 * FITNESS FOR A PARTICULAR PURPOSE AND NONINFRINGEMENT. IN NO EVENT SHALL THE
 * AUTHORS OR COPYRIGHT HOLDERS BE LIABLE FOR ANY CLAIM, DAMAGES OR OTHER
 * LIABILITY, WHETHER IN AN ACTION OF CONTRACT, TORT OR OTHERWISE, ARISING FROM,
 * OUT OF OR IN CONNECTION WITH THE SOFTWARE OR THE USE OR OTHER DEALINGS IN THE
 * SOFTWARE.
 ******************************************************************************/

#include "command_line_options.h"

#ifdef _WIN32
#include <windows.h>
#include <process.h>
#else
#include <sys/ioctl.h>
#endif

#include <fstream>
#include <limits>

#include "mt-kahypar/utils/exception.h"

namespace po = boost::program_options;

namespace mt_kahypar {
  namespace platform {
    int getTerminalWidth() {
      int columns = 0;
      #if defined(_WIN32)
      CONSOLE_SCREEN_BUFFER_INFO csbi;
      GetConsoleScreenBufferInfo(GetStdHandle(STD_OUTPUT_HANDLE), &csbi);
      columns = csbi.srWindow.Right - csbi.srWindow.Left + 1;
      #else
      struct winsize w = { };
      ioctl(0, TIOCGWINSZ, &w);
      columns = w.ws_col;
      #endif
      return columns;
    }

    int getProcessID() {
      #if defined(_WIN32)
      return _getpid();
      #else
      return getpid();
      #endif
    }
  }  // namespace platform

  po::options_description createGeneralOptionsDescription(Context& context, const int num_columns) {
    po::options_description options("General Options", num_columns);
    options.add_options()
            ("help", "show help message")
            ("deterministic", po::value<bool>(&context.partition.deterministic)->value_name("<bool>")->default_value(false),
             "Enables deterministic mode.")
            ("verbose,v", po::value<bool>(&context.partition.verbose_output)->value_name("<bool>")->default_value(true),
             "Verbose main partitioning output")
            ("fixed,f",
             po::value<std::string>(&context.partition.fixed_vertex_filename)->value_name("<string>"),
             "Fixed vertex filename")
            ("write-partition-file",
             po::value<bool>(&context.partition.write_partition_file)->value_name("<bool>")->default_value(false),
             "If true, then partition output file is generated")
            ("partition-output-folder",
             po::value<std::string>(&context.partition.graph_partition_output_folder)->value_name("<string>"),
             "Output folder for partition file")
            ("mode,m",
             po::value<std::string>()->value_name("<string>")->notifier(
                     [&](const std::string& mode) {
                       context.partition.mode = modeFromString(mode);
                     }),
             "Partitioning mode: \n"
             " - direct: direct k-way partitioning\n"
             " - rb: recursive bipartitioning\n"
             " - deep: deep multilevel partitioning")
            ("input-file-format",
             po::value<std::string>()->value_name("<string>")->notifier([&](const std::string& s) {
               if (s == "hmetis") {
                 context.partition.file_format = FileFormat::hMetis;
               } else if (s == "metis") {
                 context.partition.file_format = FileFormat::Metis;
               }
             }),
             "Input file format: \n"
             " - hmetis : hMETIS hypergraph file format \n"
             " - metis : METIS graph file format")
            ("instance-type",
             po::value<std::string>()->value_name("<string>")->notifier([&](const std::string& type) {
               context.partition.instance_type = instanceTypeFromString(type);
             }),
             "Instance Type: \n"
             " - graph\n"
             " - hypergraph")
            ("preset-type",
             po::value<std::string>()->value_name("<string>")->notifier([&](const std::string& type) {
               context.partition.preset_type = presetTypeFromString(type);
             }),
             "Preset Types: \n"
             " - deterministic\n"
             " - large_k\n"
             " - default\n"
             " - quality\n"
             " - highest_quality"
             )
            ("seed",
             po::value<int>(&context.partition.seed)->value_name("<int>")->default_value(0),
             "Seed for random number generator")
            ("num-vcycles",
             po::value<size_t>(&context.partition.num_vcycles)->value_name("<size_t>")->default_value(0),
             "Number of V-Cycles")
            ("perform-parallel-recursion-in-deep-multilevel",
             po::value<bool>(&context.partition.perform_parallel_recursion_in_deep_multilevel)->value_name("<bool>")->default_value(true),
             "If true, then we perform parallel recursion within the deep multilevel scheme.")
            ("smallest-maxnet-threshold",
            po::value<HypernodeID>(&context.partition.smallest_large_he_size_threshold)->value_name("<int>"),
            "No hyperedge whose size is smaller than this threshold is removed in the large hyperedge removal step (see maxnet-removal-factor)")
            ("maxnet-removal-factor",
             po::value<double>(&context.partition.large_hyperedge_size_threshold_factor)->value_name(
                     "<double>")->default_value(0.01),
             "Hyperedges larger than max(|V| * (this factor), p-smallest-maxnet-threshold) are removed before partitioning.")
            ("maxnet-ignore",
             po::value<HyperedgeID>(&context.partition.ignore_hyperedge_size_threshold)->value_name(
                     "<uint64_t>")->default_value(1000),
             "Hyperedges larger than this threshold are partially ignored during partitioning.")
            ("show-detailed-timings",
             po::value<bool>(&context.partition.show_detailed_timings)->value_name("<bool>")->default_value(false),
             "If true, shows detailed subtimings of each multilevel phase at the end of the partitioning process.")
            ("show-detailed-clustering-timings",
             po::value<bool>(&context.partition.show_detailed_clustering_timings)->value_name("<bool>")->default_value(
                     false),
             "If true, shows detailed timings of each clustering iteration.")
            ("measure-detailed-uncontraction-timings",
             po::value<bool>(&context.partition.measure_detailed_uncontraction_timings)->value_name("<bool>")->default_value(
                     false),
             "If true, measure and show detailed timings for n-level uncontraction.")
            ("timings-output-depth",
             po::value<size_t>(&context.partition.timings_output_depth)->value_name("<size_t>"),
             "Number of levels shown in timing output")
            ("show-memory-consumption",
             po::value<bool>(&context.partition.show_memory_consumption)->value_name("<bool>")->default_value(false),
             "If true, shows detailed information on how much memory was allocated and how memory was reused throughout partitioning.")
            ("show-advanced-cut-analysis",
             po::value<bool>(&context.partition.show_advanced_cut_analysis)->value_name("<bool>")->default_value(false),
             "If true, calculates cut matrix, potential positive gain move matrix and connected cut hyperedge components after partitioning.")
            ("enable-progress-bar",
             po::value<bool>(&context.partition.enable_progress_bar)->value_name("<bool>")->default_value(false),
             "If true, shows a progress bar during coarsening and refinement phase.")
            ("time-limit", po::value<int>(&context.partition.time_limit)->value_name("<int>"),
             "Time limit in seconds (currently not supported)")
            ("sp-process,s",
             po::value<bool>(&context.partition.sp_process_output)->value_name("<bool>")->default_value(false),
             "Summarize partitioning results in RESULT line compatible with sqlplottools "
             "(https://github.com/bingmann/sqlplottools)")
            ("csv", po::value<bool>(&context.partition.csv_output)->value_name("<bool>")->default_value(false),
             "Summarize results in CSV format")
            ("algorithm-name",
             po::value<std::string>(&context.algorithm_name)->value_name("<std::string>")->default_value("MT-KaHyPar"),
             "An algorithm name to print into the summarized output (csv or sqlplottools). ")
            ("part-weights",
             po::value<std::vector<HypernodeWeight> >(&context.partition.max_part_weights)->multitoken()->notifier(
                     [&](auto) {
                             context.partition.use_individual_part_weights = true;
                     }),
             "Use the specified individual part weights instead of epsilon.");
    return options;
  }

  po::options_description createPreprocessingOptionsDescription(Context& context, const int num_columns) {
    po::options_description options("Preprocessing Options", num_columns);
    options.add_options()
            ("p-stable-io",
             po::value<bool>(&context.preprocessing.stable_construction_of_incident_edges)->value_name(
                     "<bool>")->default_value(false),
             "If true, the incident edges of a vertex are sorted after construction, so that the hypergraph "
             "data structure is independent of scheduling during construction.")
            ("p-enable-community-detection",
             po::value<bool>(&context.preprocessing.use_community_detection)->value_name("<bool>")->default_value(true),
             "If true, community detection is used as preprocessing step to restrict contractions to densely coupled regions in coarsening phase")
            ("p-disable-community-detection-on-mesh-graphs",
             po::value<bool>(&context.preprocessing.disable_community_detection_for_mesh_graphs)->value_name("<bool>")->default_value(true),
             "If true, community detection is dynamically disabled for mesh graphs (as it is not effective for this type of graphs).")
            ("p-louvain-edge-weight-function",
             po::value<std::string>()->value_name("<string>")->notifier(
                     [&](const std::string& type) {
                       context.preprocessing.community_detection.edge_weight_function = louvainEdgeWeightFromString(
                               type);
                     })->default_value("hybrid"),
             "Louvain edge weight functions:\n"
             "- hybrid\n"
             "- uniform\n"
             "- non_uniform\n"
             "- degree")
            ("p-max-louvain-pass-iterations",
             po::value<uint32_t>(&context.preprocessing.community_detection.max_pass_iterations)->value_name(
                     "<uint32_t>")->default_value(5),
             "Maximum number of iterations over all nodes of one louvain pass")
            ("p-louvain-low-memory-contraction",
             po::value<bool>(&context.preprocessing.community_detection.low_memory_contraction)->value_name(
                     "<bool>")->default_value(false),
             "Maximum number of iterations over all nodes of one louvain pass")
            ("p-louvain-min-vertex-move-fraction",
             po::value<long double>(&context.preprocessing.community_detection.min_vertex_move_fraction)->value_name(
                     "<long double>")->default_value(0.01),
             "Louvain pass terminates if less than that fraction of nodes moves during a pass")
            ("p-vertex-degree-sampling-threshold",
             po::value<size_t>(&context.preprocessing.community_detection.vertex_degree_sampling_threshold)->value_name(
                     "<size_t>")->default_value(std::numeric_limits<size_t>::max()),
             "If set, then neighbors of a vertex are sampled during rating if its degree is greater than this threshold.")
            ("p-num-sub-rounds",
             po::value<size_t>(&context.preprocessing.community_detection.num_sub_rounds_deterministic)->value_name(
                     "<size_t>")->default_value(16),
             "Number of sub-rounds used for deterministic community detection in preprocessing.");
    return options;
  }

  po::options_description createCoarseningOptionsDescription(Context& context,
                                                             const int num_columns) {
    po::options_description options("Coarsening Options", num_columns);
    options.add_options()
            ("c-type",
             po::value<std::string>()->value_name("<string>")->notifier(
                     [&](const std::string& ctype) {
                       context.coarsening.algorithm = mt_kahypar::coarseningAlgorithmFromString(ctype);
                     })->default_value("multilevel_coarsener"),
             "Coarsening Algorithm:\n"
             " - multilevel_coarsener"
             " - nlevel_coarsener"
             " - deterministic_multilevel_coarsener"
             " - do_nothing"
             )
            ("c-use-adaptive-edge-size",
             po::value<bool>(&context.coarsening.use_adaptive_edge_size)->value_name("<bool>")->default_value(true),
             "If true, the rating function uses the number of distinct cluster IDs of a net as edge size rather\n"
             "than its original size during multilevel coarsing")
            ("c-s",
             po::value<double>(&context.coarsening.max_allowed_weight_multiplier)->value_name(
                     "<double>")->default_value(1),
             "The maximum weight of a vertex in the coarsest hypergraph H is:\n"
             "(s * w(H)) / (t * k)\n")
            ("c-t",
             po::value<HypernodeID>(&context.coarsening.contraction_limit_multiplier)->value_name(
                     "<int>")->default_value(160),
             "Coarsening stops when there are no more than t * k hypernodes left")
            ("c-deep-t",
             po::value<HypernodeID>(&context.coarsening.deep_ml_contraction_limit_multiplier)->value_name("<int>"),
             "Deep multilevel performs coarsening until 2 * deep-t hypernodes are left for bipartitioning calls")
            ("c-min-shrink-factor",
             po::value<double>(&context.coarsening.minimum_shrink_factor)->value_name("<double>")->default_value(1.01),
             "Minimum factor a hypergraph must shrink in a multilevel pass. Otherwise, we terminate coarsening phase.")
            ("c-max-shrink-factor",
             po::value<double>(&context.coarsening.maximum_shrink_factor)->value_name("<double>")->default_value(2.5),
             "Maximum factor a hypergraph is allowed to shrink in a clustering pass")
            ("c-rating-score",
             po::value<std::string>()->value_name("<string>")->notifier(
                     [&](const std::string& rating_score) {
                       context.coarsening.rating.rating_function =
                               mt_kahypar::ratingFunctionFromString(rating_score);
                     })->default_value("heavy_edge"),
             "Rating function used to calculate scores for vertex pairs:\n"
             #ifdef KAHYPAR_ENABLE_EXPERIMENTAL_FEATURES
             "- sameness\n"
             #endif
             "- heavy_edge")
            ("c-rating-heavy-node-penalty",
             po::value<std::string>()->value_name("<string>")->notifier(
                     [&](const std::string& penalty) {
                       context.coarsening.rating.heavy_node_penalty_policy =
                               heavyNodePenaltyFromString(penalty);
                     })->default_value("no_penalty"),
             "Penalty function to discourage heavy vertices:\n"
             #ifdef KAHYPAR_ENABLE_EXPERIMENTAL_FEATURES
             "- multiplicative\n"
             "- edge_frequency_penalty\n"
             #endif
             "- no_penalty")
            ("c-rating-acceptance-criterion",
             po::value<std::string>()->value_name("<string>")->notifier(
                     [&](const std::string& crit) {
                       context.coarsening.rating.acceptance_policy =
                               acceptanceCriterionFromString(crit);
                     })->default_value("best_prefer_unmatched"),
             "Acceptance/Tiebreaking criterion for contraction partners having the same score:\n"
             #ifdef KAHYPAR_ENABLE_EXPERIMENTAL_FEATURES
             "- best\n"
             #endif
             "- best_prefer_unmatched")
            ("c-vertex-degree-sampling-threshold",
             po::value<size_t>(&context.coarsening.vertex_degree_sampling_threshold)->value_name(
                     "<size_t>")->default_value(std::numeric_limits<size_t>::max()),
             "If set, then neighbors of a vertex are sampled during rating if its degree is greater than this threshold.")
            ("c-num-sub-rounds",
             po::value<size_t>(&context.coarsening.num_sub_rounds_deterministic)->value_name(
                     "<size_t>")->default_value(16),
             "Number of sub-rounds used for deterministic coarsening.")
            ("c-resolve-swaps",
             po::value<bool>(&context.coarsening.det_resolve_swaps)->value_name("<bool>")->default_value(true),
             "Whether to resolve node swaps in a postprocessing step for deterministic coarsening.");
    return options;
  }

  po::options_description createRefinementOptionsDescription(Context& context,
                                                             const int num_columns,
                                                             const bool initial_partitioning) {
    po::options_description options("Refinement Options", num_columns);
    options.add_options()
            ((initial_partitioning ? "i-r-refine-until-no-improvement" : "r-refine-until-no-improvement"),
             po::value<bool>((!initial_partitioning ? &context.refinement.refine_until_no_improvement :
                              &context.initial_partitioning.refinement.refine_until_no_improvement))->value_name(
                     "<bool>")->default_value(false),
             "Executes all refinement algorithms as long as they find an improvement on the current partition.")
            ((initial_partitioning ? "i-r-relative-improvement-threshold" : "r-relative-improvement-threshold"),
             po::value<double>((!initial_partitioning ? &context.refinement.relative_improvement_threshold :
                              &context.initial_partitioning.refinement.relative_improvement_threshold))->value_name(
                     "<double>")->default_value(0.0),
             "If the relative improvement during a refinement pass is less than this threshold, than refinement is aborted.")
            (( initial_partitioning ? "i-r-max-batch-size" : "r-max-batch-size"),
             po::value<size_t>((!initial_partitioning ? &context.refinement.max_batch_size :
                                &context.initial_partitioning.refinement.max_batch_size))->value_name("<size_t>")->default_value(1000),
             "Maximum size of an uncontraction batch (n-Level Partitioner).")
            (( initial_partitioning ? "i-r-min-border-vertices-per-thread" : "r-min-border-vertices-per-thread"),
             po::value<size_t>((!initial_partitioning ? &context.refinement.min_border_vertices_per_thread :
                                &context.initial_partitioning.refinement.min_border_vertices_per_thread))->value_name("<size_t>")->default_value(0),
             "Minimum number of border vertices per thread with which we perform a localized search (n-Level Partitioner).")
            ((initial_partitioning ? "i-r-lp-type" : "r-lp-type"),
             po::value<std::string>()->value_name("<string>")->notifier(
                     [&, initial_partitioning](const std::string& type) {
                       if (initial_partitioning) {
                         context.initial_partitioning.refinement.label_propagation.algorithm =
                                 labelPropagationAlgorithmFromString(type);
                       } else {
                         context.refinement.label_propagation.algorithm =
                                 labelPropagationAlgorithmFromString(type);
                       }
                     })->default_value("label_propagation"),
             "Label Propagation Algorithm:\n"
             "- label_propagation\n"
             "- deterministic\n"
             "- do_nothing")
            ((initial_partitioning ? "i-r-lp-maximum-iterations" : "r-lp-maximum-iterations"),
             po::value<size_t>((!initial_partitioning ? &context.refinement.label_propagation.maximum_iterations :
                                &context.initial_partitioning.refinement.label_propagation.maximum_iterations))->value_name(
                     "<size_t>")->default_value(5),
             "Maximum number of label propagation rounds")
            ((initial_partitioning ? "i-r-sync-lp-sub-rounds" : "r-sync-lp-sub-rounds"),
             po::value<size_t>((!initial_partitioning ? &context.refinement.deterministic_refinement.num_sub_rounds_sync_lp :
                                &context.initial_partitioning.refinement.deterministic_refinement.num_sub_rounds_sync_lp))->value_name(
                     "<size_t>")->default_value(5),
             "Number of sub-rounds for deterministic synchronous label propagation")
            ((initial_partitioning ? "i-r-sync-lp-active-nodeset" : "r-sync-lp-active-nodeset"),
             po::value<bool>((!initial_partitioning ? &context.refinement.deterministic_refinement.use_active_node_set :
                                &context.initial_partitioning.refinement.deterministic_refinement.use_active_node_set))->value_name(
                     "<bool>")->default_value(true),
             "Use active nodeset in synchronous label propagation")
            ((initial_partitioning ? "i-r-lp-rebalancing" : "r-lp-rebalancing"),
             po::value<bool>((!initial_partitioning ? &context.refinement.label_propagation.rebalancing :
                              &context.initial_partitioning.refinement.label_propagation.rebalancing))->value_name(
                     "<bool>")->default_value(true),
             "If true, then zero gain moves are only performed if they improve the balance of the solution (only in label propagation)")
            ((initial_partitioning ? "i-r-lp-unconstrained" : "r-lp-unconstrained"),
             po::value<bool>((!initial_partitioning ? &context.refinement.label_propagation.unconstrained :
                              &context.initial_partitioning.refinement.label_propagation.unconstrained))->value_name(
                     "<bool>")->default_value(false),
             "If true, then unconstrained label propagation (including rebalancing) is used.")
            ((initial_partitioning ? "i-r-lp-he-size-activation-threshold" : "r-lp-he-size-activation-threshold"),
             po::value<size_t>(
                     (!initial_partitioning ? &context.refinement.label_propagation.hyperedge_size_activation_threshold
                                            :
                      &context.initial_partitioning.refinement.label_propagation.hyperedge_size_activation_threshold))->value_name(
                     "<size_t>")->default_value(100),
             "LP refiner activates only neighbors of moved vertices that are part of hyperedges with a size less than this threshold")
            ((initial_partitioning ? "i-r-lp-relative-improvement-threshold" : "r-lp-relative-improvement-threshold"),
             po::value<double>((!initial_partitioning ? &context.refinement.label_propagation.relative_improvement_threshold :
                                &context.initial_partitioning.refinement.label_propagation.relative_improvement_threshold))->value_name(
                     "<double>")->default_value(-1.0),
             "Relative improvement threshold for label propagation.")
            ((initial_partitioning ? "i-r-jet-type" : "r-jet-type"),
             po::value<std::string>()->value_name("<string>")->notifier(
                     [&, initial_partitioning](const std::string& type) {
                       if (initial_partitioning) {
                         context.initial_partitioning.refinement.jet.algorithm = jetAlgorithmFromString(type);
                       } else {
                         context.refinement.jet.algorithm = jetAlgorithmFromString(type);
                       }
                     })->default_value("do_nothing"),
             "Jet Algorithm:\n"
             "- deterministic\n"
             "- do_nothing")
            ((initial_partitioning ? "i-r-jet-num-iterations": "r-jet-num-iterations"),
            po::value<size_t>((!initial_partitioning ? &context.refinement.jet.num_iterations :
                              &context.initial_partitioning.refinement.jet.num_iterations))->value_name(
                    "<size_t>")->default_value(12),
             "Number of iterations without significant improvement")
            ((initial_partitioning ? "i-r-jet-relative-improvement-threshold" : "r-jet-relative-improvement-threshold"),
             po::value<double>((!initial_partitioning ? &context.refinement.jet.relative_improvement_threshold :
                                &context.initial_partitioning.refinement.jet.relative_improvement_threshold))->value_name(
                     "<double>")->default_value(0.001),
             "Relative improvement threshold for Jet.")
             ((initial_partitioning ? "i-r-jet-dynamic-rounds" : "r-jet-dynamic-rounds"),
             po::value<size_t>(
                     (initial_partitioning ? &context.initial_partitioning.refinement.jet.dynamic_rounds :
                      &context.refinement.jet.dynamic_rounds))->value_name("<size_t>")->default_value(1),
             "Number of dynamic rounds with decreasing temperature")
             ((initial_partitioning ? "i-r-jet-initial-negative-gain" : "r-jet-initial-negative-gain"),
             po::value<double>(
                     (initial_partitioning ? &context.initial_partitioning.refinement.jet.initial_negative_gain_factor :
                      &context.refinement.jet.initial_negative_gain_factor))->value_name("<double>")->default_value(0.75),
             "Initial negative gain factor for dynamic gain factor")
             ((initial_partitioning ? "i-r-jet-final-negative-gain" : "r-jet-final-negative-gain"),
             po::value<double>(
                     (initial_partitioning ? &context.initial_partitioning.refinement.jet.final_negative_gain_factor :
                      &context.refinement.jet.final_negative_gain_factor))->value_name("<double>")->default_value(0.0),
             "Final negative gain factor for dynamic gain factor")
            ((initial_partitioning ? "i-r-fm-type" : "r-fm-type"),
             po::value<std::string>()->value_name("<string>")->notifier(
                     [&, initial_partitioning](const std::string& type) {
                       if (initial_partitioning) {
                         context.initial_partitioning.refinement.fm.algorithm = fmAlgorithmFromString(type);
                       } else {
                         context.refinement.fm.algorithm = fmAlgorithmFromString(type);
                       }
                     })->default_value("kway_fm"),
             "FM Algorithm:\n"
             "- kway_fm\n"
             "- unconstrained_fm\n"
             "- do_nothing")
            ((initial_partitioning ? "i-r-fm-multitry-rounds" : "r-fm-multitry-rounds"),
             po::value<size_t>((initial_partitioning ? &context.initial_partitioning.refinement.fm.multitry_rounds :
                                &context.refinement.fm.multitry_rounds))->value_name("<size_t>")->default_value(10),
             "Number of FM rounds within one level of the multilevel hierarchy.")
            ((initial_partitioning ? "i-r-fm-seed-nodes" : "r-fm-seed-nodes"),
             po::value<size_t>((initial_partitioning ? &context.initial_partitioning.refinement.fm.num_seed_nodes :
                                &context.refinement.fm.num_seed_nodes))->value_name("<size_t>")->default_value(25),
             "Number of nodes to start the 'highly localized FM' with.")
            (( initial_partitioning ? "i-r-fm-rollback-parallel" : "r-fm-rollback-parallel"),
             po::value<bool>((initial_partitioning ? &context.initial_partitioning.refinement.fm.rollback_parallel :
                              &context.refinement.fm.rollback_parallel))
                              ->value_name("<bool>")->default_value(true),
             "Perform gain and balance recalculation, and reverting to best prefix in parallel.")
            (( initial_partitioning ?
                              "i-r-fm-iter-moves-on-recalc" :
                              "r-fm-iter-moves-on-recalc"),
             po::value<bool>((initial_partitioning ?
                              &context.initial_partitioning.refinement.fm.iter_moves_on_recalc :
                              &context.refinement.fm.iter_moves_on_recalc))
                     ->value_name("<bool>")->default_value(false),
             "Touch only incident hyperedges of moved vertices for parallel gain recalculation.")
            ((initial_partitioning ? "i-r-fm-rollback-balance-violation-factor"
                                   : "r-fm-rollback-balance-violation-factor"),
             po::value<double>((initial_partitioning
                                ? &context.initial_partitioning.refinement.fm.rollback_balance_violation_factor :
                                &context.refinement.fm.rollback_balance_violation_factor))->value_name(
                     "<double>")->default_value(1.25),
             "Used to relax or disable the balance constraint during the rollback phase of parallel FM."
             "Set to 0 for disabling. Set to a value > 1.0 to multiply epsilon with this value.")
            ((initial_partitioning ? "i-r-fm-min-improvement" : "r-fm-min-improvement"),
             po::value<double>((initial_partitioning ? &context.initial_partitioning.refinement.fm.min_improvement :
                                &context.refinement.fm.min_improvement))->value_name("<double>")->default_value(-1.0),
             "Min improvement for FM (default disabled)")
            ((initial_partitioning ? "i-r-fm-release-nodes" : "r-fm-release-nodes"),
             po::value<bool>((initial_partitioning ? &context.initial_partitioning.refinement.fm.release_nodes :
                              &context.refinement.fm.release_nodes))->value_name("<bool>")->default_value(true),
             "FM releases nodes that weren't moved, so they might be found by another search.")
            ((initial_partitioning ? "i-r-fm-threshold-border-node-inclusion" : "r-fm-threshold-border-node-inclusion"),
             po::value<double>((initial_partitioning ? &context.initial_partitioning.refinement.fm.treshold_border_node_inclusion :
                              &context.refinement.fm.treshold_border_node_inclusion))->value_name("<double>")->default_value(0.75),
             "Threshold for block-internal incident weight when deciding whether to include border nodes for rebalancing estimation.")
            ((initial_partitioning ? "i-r-fm-unconstrained-upper-bound" : "r-fm-unconstrained-upper-bound"),
             po::value<double>((initial_partitioning ? &context.initial_partitioning.refinement.fm.unconstrained_upper_bound :
                              &context.refinement.fm.unconstrained_upper_bound))->value_name("<double>")->default_value(0.0),
             "Still use upper limit for imbalance with unconstrained FM, expressed as a factor of the max part weight (default = 0 = no limit).")
            ((initial_partitioning ? "i-r-fm-unconstrained-rounds" : "r-fm-unconstrained-rounds"),
             po::value<size_t>((initial_partitioning ? &context.initial_partitioning.refinement.fm.unconstrained_rounds :
                              &context.refinement.fm.unconstrained_rounds))->value_name("<size_t>")->default_value(8),
             "Unconstrained FM: Number of rounds that are unconstrained.")
            ((initial_partitioning ? "i-r-fm-imbalance-penalty-min" : "r-fm-imbalance-penalty-min"),
             po::value<double>((initial_partitioning ? &context.initial_partitioning.refinement.fm.imbalance_penalty_min :
                              &context.refinement.fm.imbalance_penalty_min))->value_name("<double>")->default_value(0.2),
             "Unconstrained FM: Minimum (starting) penalty factor.")
            ((initial_partitioning ? "i-r-fm-imbalance-penalty-max" : "r-fm-imbalance-penalty-max"),
             po::value<double>((initial_partitioning ? &context.initial_partitioning.refinement.fm.imbalance_penalty_max :
                              &context.refinement.fm.imbalance_penalty_max))->value_name("<double>")->default_value(1.0),
             "Unconstrained FM: Maximum (final) penalty factor.")
            ((initial_partitioning ? "i-r-fm-unconstrained-upper-bound-min" : "r-fm-unconstrained-upper-bound-min"),
             po::value<double>((initial_partitioning ? &context.initial_partitioning.refinement.fm.unconstrained_upper_bound_min :
                              &context.refinement.fm.unconstrained_upper_bound_min))->value_name("<double>")->default_value(0.0),
             "Unconstrained FM: Minimum (final) upper bound (default = 0 = equal to start).")
            ((initial_partitioning ? "i-r-fm-activate-unconstrained-dynamically" : "r-fm-activate-unconstrained-dynamically"),
             po::value<bool>((initial_partitioning ? &context.initial_partitioning.refinement.fm.activate_unconstrained_dynamically :
                              &context.refinement.fm.activate_unconstrained_dynamically))->value_name("<bool>")->default_value(false),
             "Decide dynamically (based on first two rounds) whether to use unconstrained FM.")
            ((initial_partitioning ? "i-r-fm-penalty-for-activation-test" : "r-fm-penalty-for-activation-test"),
             po::value<double>((initial_partitioning ? &context.initial_partitioning.refinement.fm.penalty_for_activation_test :
                              &context.refinement.fm.penalty_for_activation_test))->value_name("<double>")->default_value(0.5),
             "If unconstrained FM is activated dynamically, determines the penalty factor used for the test round.")
            ((initial_partitioning ? "i-r-fm-unconstrained-min-improvement" : "r-fm-unconstrained-min-improvement"),
             po::value<double>((initial_partitioning ? &context.initial_partitioning.refinement.fm.unconstrained_min_improvement :
                              &context.refinement.fm.unconstrained_min_improvement))->value_name("<double>")->default_value(-1.0),
             "Switch to constrained FM if relative improvement of unconstrained FM is below this treshold.")
            ((initial_partitioning ? "i-r-fm-obey-minimal-parallelism" : "r-fm-obey-minimal-parallelism"),
             po::value<bool>(
                     (initial_partitioning ? &context.initial_partitioning.refinement.fm.obey_minimal_parallelism :
                      &context.refinement.fm.obey_minimal_parallelism))->value_name("<bool>")->default_value(true),
             "If true, then parallel FM refinement stops if more than a certain number of threads are finished.")
            ((initial_partitioning ? "i-r-fm-time-limit-factor" : "r-fm-time-limit-factor"),
             po::value<double>((initial_partitioning ? &context.initial_partitioning.refinement.fm.time_limit_factor :
                                &context.refinement.fm.time_limit_factor))->value_name("<double>")->default_value(0.25),
             "If the FM time exceeds time_limit := k * factor * coarsening_time, than the FM config is switched into a light version."
             "If the FM refiner exceeds 2 * time_limit, than the current multitry FM run is aborted and the algorithm proceeds to"
             "the next finer level.")
            ((initial_partitioning ? "i-r-use-global-fm" : "r-use-global-fm"),
             po::value<bool>((!initial_partitioning ? &context.refinement.global.use_global_refinement :
                              &context.initial_partitioning.refinement.global.use_global_refinement))->value_name(
                     "<bool>")->default_value(false),
             "If true, than we execute a globalized FM local search interleaved with the localized searches."
             "Note, gobalized FM local searches are performed in multilevel style (not after each batch uncontraction)")
            ((initial_partitioning ? "i-r-global-refine-until-no-improvement" : "r-global-refine-until-no-improvement"),
             po::value<bool>((!initial_partitioning ? &context.refinement.global.refine_until_no_improvement :
                              &context.initial_partitioning.refinement.global.refine_until_no_improvement))->value_name(
                     "<bool>")->default_value(false),
             "Executes a globalized FM local search as long as it finds an improvement on the current partition.")
            ((initial_partitioning ? "i-r-global-fm-type" : "r-global-fm-type"),
             po::value<std::string>()->value_name("<string>")->notifier(
                     [&, initial_partitioning](const std::string& type) {
                       if (initial_partitioning) {
                         context.initial_partitioning.refinement.global.fm_algorithm = fmAlgorithmFromString(type);
                       } else {
                         context.refinement.global.fm_algorithm = fmAlgorithmFromString(type);
                       }
                     })->default_value("kway_fm"),
             "FM Algorithm for the globalized FM local search:\n"
             "- kway_fm\n"
             "- unconstrained_fm\n"
             "- do_nothing")
            ((initial_partitioning ? "i-r-global-fm-seed-nodes" : "r-global-fm-seed-nodes"),
             po::value<size_t>((initial_partitioning ? &context.initial_partitioning.refinement.global.fm_num_seed_nodes :
                                &context.refinement.global.fm_num_seed_nodes))->value_name("<size_t>")->default_value(25),
             "Number of nodes to start the 'highly localized FM' with during the globalized FM local search.")
            ((initial_partitioning ? "i-r-global-fm-obey-minimal-parallelism" : "r-global-fm-obey-minimal-parallelism"),
             po::value<bool>(
                     (initial_partitioning ? &context.initial_partitioning.refinement.global.fm_obey_minimal_parallelism :
                      &context.refinement.global.fm_obey_minimal_parallelism))->value_name("<bool>")->default_value(true),
             "If true, then the globalized FM local search stops if more than a certain number of threads are finished.")
             ((initial_partitioning ? "i-r-global-lp-type" : "r-global-lp-type"),
              po::value<std::string>()->value_name("<string>")->notifier(
                      [&, initial_partitioning](const std::string& type) {
                        if (initial_partitioning) {
                          context.initial_partitioning.refinement.global.lp_algorithm = labelPropagationAlgorithmFromString(type);
                        } else {
                          context.refinement.global.lp_algorithm = labelPropagationAlgorithmFromString(type);
                        }
                      })->default_value("label_propagation"),
              "Label Propagation Algorithm for the globalized label propagation refinement:\n"
              "- label_propagation\n"
              "- deterministic\n"
              "- do_nothing")
            ((initial_partitioning ? "i-r-global-lp-unconstrained" : "r-global-lp-unconstrained"),
             po::value<bool>(
                     (initial_partitioning ? &context.initial_partitioning.refinement.global.lp_unconstrained :
                      &context.refinement.global.lp_unconstrained))->value_name("<bool>")->default_value(false),
             "If true, then the unconstrained LP is used for the globalized LP.")
            ((initial_partitioning ? "i-r-rebalancer-type" : "r-rebalancer-type"),
             po::value<std::string>()->value_name("<string>")->notifier(
                     [&, initial_partitioning](const std::string& type) {
                       if (initial_partitioning) {
                         context.initial_partitioning.refinement.rebalancing.algorithm = rebalancingAlgorithmFromString(type);
                       } else {
                         context.refinement.rebalancing.algorithm = rebalancingAlgorithmFromString(type);
                       }
                     })->default_value("do_nothing"),
             "Rebalancer Algorithm:\n"
             "- deterministic\n"
             "- simple_rebalancer\n"
             "- advanced_rebalancer\n"
             "- do_nothing")
            ((initial_partitioning ? "i-r-det-rebalancing-deadzone": "r-det-rebalancing-deadzone"),
            po::value<double>((!initial_partitioning ? &context.refinement.rebalancing.det_relative_deadzone_size :
                              &context.initial_partitioning.refinement.rebalancing.det_relative_deadzone_size))->value_name(
                    "<double>")->default_value(1.0),
             "Relative deadzone size for deterministic rebalancer")
            ((initial_partitioning ? "i-r-det-rebalancing-heavy-vertex-exclusion": "r-det-rebalancing-heavy-vertex-exclusion"),
            po::value<double>((!initial_partitioning ? &context.refinement.rebalancing.det_heavy_vertex_exclusion_factor :
                              &context.initial_partitioning.refinement.rebalancing.det_heavy_vertex_exclusion_factor))->value_name(
                    "<double>")->default_value(1.5),
             "Relative weight threshold for heavy vertices which are ignored in deterministic rebalancing.")
            ((initial_partitioning ? "i-r-max-det-rebalancing-rounds": "r-max-det-rebalancing-rounds"),
            po::value<size_t>((!initial_partitioning ? &context.refinement.rebalancing.det_max_rounds :
                              &context.initial_partitioning.refinement.rebalancing.det_max_rounds))->value_name(
                    "<size_t>")->default_value(0),
            "Deterministic rebalancer: maximum number of iterations per rebalancing call");
    return options;
  }

  po::options_description createFlowRefinementOptionsDescription(Context& context,
                                                                 const int num_columns,
                                                                 const bool initial_partitioning) {
    po::options_description options("Initial Partitioning Options", num_columns);
    options.add_options()
            ((initial_partitioning ? "i-r-flow-algo" : "r-flow-algo"),
             po::value<std::string>()->value_name("<string>")->notifier(
                     [&, initial_partitioning](const std::string& algo) {
                       if ( initial_partitioning ) {
                        context.initial_partitioning.refinement.flows.algorithm = flowAlgorithmFromString(algo);
                       } else {
                        context.refinement.flows.algorithm = flowAlgorithmFromString(algo);
                       }
                     })->default_value("do_nothing"),
             "Flow Algorithms:\n"
             "- do_nothing\n"
             "- flow_cutter")
            ((initial_partitioning ? "i-r-flow-parallel-search-multiplier" : "r-flow-parallel-search-multiplier"),
             po::value<double>((initial_partitioning ? &context.initial_partitioning.refinement.flows.parallel_searches_multiplier :
                      &context.refinement.flows.parallel_searches_multiplier))->value_name("<double>"),
             "Active block scheduling starts min(num_threads, mult * k) parallel searches")
            ((initial_partitioning ? "i-r-flow-max-bfs-distance" : "r-flow-max-bfs-distance"),
             po::value<size_t>((initial_partitioning ? &context.initial_partitioning.refinement.flows.max_bfs_distance :
                      &context.refinement.flows.max_bfs_distance))->value_name("<size_t>"),
             "Flow problems are constructed via BFS search. The maximum BFS distance is the\n"
             "maximum distance from a cut hyperedge to any vertex of the problem.")
            ((initial_partitioning ? "i-r-flow-min-relative-improvement-per-round" : "r-flow-min-relative-improvement-per-round"),
             po::value<double>((initial_partitioning ? &context.initial_partitioning.refinement.flows.min_relative_improvement_per_round :
                      &context.refinement.flows.min_relative_improvement_per_round))->value_name("<double>"),
             "Minimum relative improvement per active block scheduling round. If improvement is smaller than flow algorithm terminates.")
            ((initial_partitioning ? "i-r-flow-time-limit-factor" : "r-flow-time-limit-factor"),
             po::value<double>((initial_partitioning ? &context.initial_partitioning.refinement.flows.time_limit_factor :
                      &context.refinement.flows.time_limit_factor))->value_name("<double>"),
             "The time limit for each flow problem is time_limit_factor * average running time of all previous searches.")
            ((initial_partitioning ? "i-r-flow-skip-small-cuts" : "r-flow-skip-small-cuts"),
             po::value<bool>((initial_partitioning ? &context.initial_partitioning.refinement.flows.skip_small_cuts :
                      &context.refinement.flows.skip_small_cuts))->value_name("<bool>"),
             "If true, than blocks with a cut <= 10 are not considered for refinement")
            ((initial_partitioning ? "i-r-flow-skip-unpromising-blocks" : "r-flow-skip-unpromising-blocks"),
             po::value<bool>((initial_partitioning ? &context.initial_partitioning.refinement.flows.skip_unpromising_blocks :
                      &context.refinement.flows.skip_unpromising_blocks))->value_name("<bool>"),
             "If true, than blocks for which we never found an improvement are skipped")
            ((initial_partitioning ? "i-r-flow-pierce-in-bulk" : "r-flow-pierce-in-bulk"),
             po::value<bool>((initial_partitioning ? &context.initial_partitioning.refinement.flows.pierce_in_bulk :
                              &context.refinement.flows.pierce_in_bulk))->value_name("<bool>"),
             "If true, then FlowCutter is accelerated by piercing multiple nodes at a time")
            ((initial_partitioning ? "i-r-flow-scaling" : "r-flow-scaling"),
             po::value<double>((initial_partitioning ? &context.initial_partitioning.refinement.flows.alpha :
                      &context.refinement.flows.alpha))->value_name("<double>"),
             "Size constraint for flow problem: (1 + alpha * epsilon) * c(V) / k - c(V_1) (alpha = r-flow-scaling)")
            ((initial_partitioning ? "i-r-flow-max-num-pins" : "r-flow-max-num-pins"),
             po::value<HypernodeID>((initial_partitioning ? &context.initial_partitioning.refinement.flows.max_num_pins :
                      &context.refinement.flows.max_num_pins))->value_name("<int>"),
             "Maximum number of pins a flow problem is allowed to contain")
            ((initial_partitioning ? "i-r-flow-find-most-balanced-cut" : "r-flow-find-most-balanced-cut"),
             po::value<bool>((initial_partitioning ? &context.initial_partitioning.refinement.flows.find_most_balanced_cut :
                      &context.refinement.flows.find_most_balanced_cut))->value_name("<bool>"),
             "If true, than hyperflowcutter searches for the most balanced minimum cut.")
            ((initial_partitioning ? "i-r-flow-determine-distance-from-cut" : "r-flow-determine-distance-from-cut"),
             po::value<bool>((initial_partitioning ? &context.initial_partitioning.refinement.flows.determine_distance_from_cut :
                      &context.refinement.flows.determine_distance_from_cut))->value_name("<bool>"),
             "If true, than flow refiner determines distance of each node from cut which improves the piercing heuristic used in WHFC.")
            ((initial_partitioning ? "i-r-flow-process-mapping-policy" : "r-flow-process-mapping-policy"),
             po::value<std::string>()->value_name("<string>")->notifier(
                     [&, initial_partitioning](const std::string& policy) {
                       if ( initial_partitioning ) {
                        context.initial_partitioning.refinement.flows.steiner_tree_policy =
                          steinerTreeFlowValuePolicyFromString(policy);
                       } else {
                        context.refinement.flows.steiner_tree_policy =
                          steinerTreeFlowValuePolicyFromString(policy);
                       }
                     }),
             "This option is only important for the Steiner tree metric. For flow-based refinement on hypergraphs, we cannot.\n"
             "guarantee that the improvement found by solving the flow problem matches the exact improvement when we\n"
             "applied on the hypergraph. However, we can either guarantee that improvement is an lower or upper bound for\n"
             "the actual improvement. Therefore, the supported options are:\n"
             "- lower_bound\n"
             "- upper_bound");
    return options;
  }

  po::options_description createInitialPartitioningOptionsDescription(Context& context, const int num_columns) {
    po::options_description options("Initial Partitioning Options", num_columns);
    options.add_options()
            ("i-mode",
             po::value<std::string>()->value_name("<string>")->notifier(
                     [&](const std::string& mode) {
                       context.initial_partitioning.mode = modeFromString(mode);
                     })->default_value("rb"),
             "Mode of initial partitioning:\n"
             "- direct\n"
             "- deep\n"
             "- rb")
            ("i-enabled-ip-algos",
            po::value<std::vector<bool> >(&context.initial_partitioning.enabled_ip_algos)->multitoken(),
            "Indicate which IP algorithms should be executed. E.g. i-enabled-ip-algos=1 1 0 1 0 1 1 1 0\n"
            "indicates that\n"
            "  1.) greedy_round_robin_fm      (is executed)\n"
            "  2.) greedy_global_fm           (is executed)\n"
            "  3.) greedy_sequential_fm       (is NOT executed)\n"
            "  4.) random                     (is executed)\n"
            "  5.) bfs                        (is NOT executed)\n"
            "  6.) label_propagation          (is executed)\n"
            "  7.) greedy_round_robin_max_net (is executed)\n"
            "  8.) greedy_global_max_net      (is executed)\n"
            "  9.) greedy_sequential_max_net  (is NOT executed)\n"
            "Note vector must exactly contain 9 values otherwise partitioner will exit with failure")
            ("i-runs",
             po::value<size_t>(&context.initial_partitioning.runs)->value_name("<size_t>")->default_value(20),
             "Number of runs for each bipartitioning algorithm.")
            ("i-use-adaptive-ip-runs",
             po::value<bool>(&context.initial_partitioning.use_adaptive_ip_runs)->value_name("<bool>")->default_value(true),
             "If true, than each initial partitioner decides if it should further continue partitioning based on the"
             "quality produced by itself compared to the quality of the other partitioners. If it is not likely that the partitioner"
             "will produce a solution with a quality better than the current best, further runs of that partitioner are omitted.")
            ("i-min-adaptive-ip-runs",
             po::value<size_t>(&context.initial_partitioning.min_adaptive_ip_runs)->value_name("<size_t>")->default_value(5),
             "If adaptive IP runs is enabled, than each initial partitioner performs minimum min_adaptive_ip_runs runs before\n"
             "it decides if it should terminate.")
            ("i-population-size",
             po::value<size_t>(&context.initial_partitioning.population_size)->value_name("<size_t>")->default_value(16),
             "Size of population of flat bipartitions to perform secondary FM refinement on in deterministic mode."
             "Values < num threads are set to num threads. Does not affect behavior in non-deterministic mode.")
            ("i-perform-refinement-on-best-partitions",
             po::value<bool>(&context.initial_partitioning.perform_refinement_on_best_partitions)->value_name("<bool>")->default_value(false),
             "If true, then we perform an additional refinement on the best thread local partitions after IP.")
            ("i-fm-refinement-rounds",
             po::value<size_t>(&context.initial_partitioning.fm_refinment_rounds)->value_name("<size_t>")->default_value(1),
             "Maximum number of 2-way FM local searches on each bipartition produced by an initial partitioner.")
            ("i-remove-degree-zero-hns-before-ip",
             po::value<bool>(&context.initial_partitioning.remove_degree_zero_hns_before_ip)->value_name("<bool>")->default_value(true),
             "If true, degree-zero vertices are removed before initial partitioning.")
            ("i-lp-maximum-iterations",
             po::value<size_t>(&context.initial_partitioning.lp_maximum_iterations)->value_name(
                     "<size_t>")->default_value(20),
             "Maximum number of iterations of label propagation initial partitioner")
            ("i-lp-initial-block-size",
             po::value<size_t>(&context.initial_partitioning.lp_initial_block_size)->value_name(
                     "<size_t>")->default_value(5),
             "Initial block size used for label propagation initial partitioner");
    options.add(createRefinementOptionsDescription(context, num_columns, true));
    options.add(createFlowRefinementOptionsDescription(context, num_columns, true));
    return options;
  }

  po::options_description createMappingOptionsDescription(Context& context,
                                                          const int num_columns) {
    po::options_description mapping_options("Mapping Options", num_columns);
    mapping_options.add_options()
            ("target-graph-file,g",
             po::value<std::string>(&context.mapping.target_graph_file)->value_name("<string>"),
             "Path to a target architecture graph in Metis file format.")
            ("one-to-one-mapping-strategy",
             po::value<std::string>()->value_name("<string>")->notifier(
                     [&](const std::string& strategy) {
                       context.mapping.strategy = oneToOneMappingStrategyFromString(strategy);
                     }),
             "Strategy for solving the one-to-one mapping problem after initial partitioning.\n"
             "Available strategies:\n"
             " - greedy_mapping\n"
             " - identity")
            ("mapping-use-local-search",
             po::value<bool>(&context.mapping.use_local_search)->value_name("<bool>"),
             "If true, uses local search to improve the initial mapping.")
            ("use-two-phase-approach",
             po::value<bool>(&context.mapping.use_two_phase_approach)->value_name("<bool>"),
             "If true, then we first compute a k-way partition via optimizing the connectivity metric.\n"
             "Afterwards, each block of the partition is mapped onto a block of the target architecture graph.")
            ("max-steiner-tree-size",
             po::value<size_t>(&context.mapping.max_steiner_tree_size)->value_name("<size_t>"),
             "We precompute all optimal steiner trees up to this size in the target graph.")
            ("mapping-largest-he-fraction",
             po::value<double>(&context.mapping.largest_he_fraction)->value_name("<double>"),
             "If x% (x = process-mapping-largest-he-fraction) of the largest hyperedges covers more than y% of the pins\n"
             "(y = process-mapping-min-pin-coverage), then we ignore hyperedges larger than the x%-percentile in\n"
             "when counting adjacent blocks of a node.")
            ("mapping-min-pin-coverage",
             po::value<double>(&context.mapping.min_pin_coverage_of_largest_hes)->value_name("<double>"),
             "If x% (x = process-mapping-largest-he-fraction) of the largest hyperedges covers more than y% of the pins\n"
             "(y = process-mapping-min-pin-coverage), then we ignore hyperedges larger than the x%-percentile in\n"
             "when counting adjacent blocks of a node.");
    return mapping_options;
  }

  po::options_description createEvolutionaryOptionsDescription(Context& context, const int num_columns) {
    po::options_description options("Evolutionary Options", num_columns);
    options.add_options()
            ("partition-evolutionary",
             po::value<bool>(&context.partition_evolutionary)->value_name("<bool>"),
             "Use memetic algorithm for partitioning")
            ("evo-population-size",
             po::value<size_t>(&context.evolutionary.population_size)->value_name("<size_t>")->default_value(10),
             "Size of the population for the evolution\n")
            ("evo-dynamic-population-size",
            po::value<bool>(&context.evolutionary.dynamic_population_size)->value_name("<bool>")->default_value(false),
            "Use dynamic population siez for the evolution")
            ("evo-dynamic-population-time",
             po::value<double>(&context.evolutionary.dynamic_population_amount_of_time)->value_name("<double>"),
             "Time to generate the population, when dynamic population is enabled")
            ("evo-replacement-strategy",
             po::value<std::string>()->value_name("<string>")->notifier(
                     [&](const std::string& strategy) {
                       context.evolutionary.replace_strategy = EvoReplaceStrategyFromString(strategy);
                     }),
             "Replacement strategy")
            ("evo-diversify-interval",
             po::value<int>(&context.evolutionary.diversify_interval)->value_name("<int>")->default_value(-1),
             "The Frequency in which diversfication should be performed\n"
             "(default: -1)(-1 disables)")
             ("evo-mutate-chance",
              po::value<float>(&context.evolutionary.mutation_chance)->value_name("<float>")->default_value(0.5),
              "The Chance of a mutation being selected as operation\n"
              "default: 0.5)")
             ("evo-history-file",
              po::value<std::string>(&context.evolutionary.history_file)->value_name("<string>"),
              "Output file for evolution history")
             ("evo-kway",
             po::value<int>(&context.evolutionary.kway_combine)->value_name("<int>")->default_value(2),
             "How many individsuals to combine for the combine step\n");
    return options;
  }

  po::options_description createSharedMemoryOptionsDescription(Context& context,
                                                               const int num_columns) {
    po::options_description shared_memory_options("Shared Memory Options", num_columns);
    shared_memory_options.add_options()
            ("s-num-threads,t",
             po::value<size_t>()->value_name("<size_t>")->notifier([&](const size_t num_threads) {
               context.shared_memory.num_threads = num_threads;
               context.shared_memory.original_num_threads = num_threads;
             }),
             "Number of Threads")
            ("s-static-balancing-work-packages",
             po::value<size_t>(&context.shared_memory.static_balancing_work_packages)->value_name("<size_t>"),
             "Some sub-routines (sorting, shuffling) used in the deterministic presets employ static load balancing."
             "This parameter sets the number of work packages, in order to achieve deterministic results across different numbers of threads."
             "The default value is 128, and these sub-routines have little work, so there should rarely be a reason to change it. Max value is 256."
             "It does not affect the non-deterministic configs, unless you activate one of the deterministic algorithms."
            )
            ("s-use-localized-random-shuffle",
             po::value<bool>(&context.shared_memory.use_localized_random_shuffle)->value_name("<bool>"),
             "If true, localized parallel random shuffle is performed.")
            ("s-shuffle-block-size",
             po::value<size_t>(&context.shared_memory.shuffle_block_size)->value_name("<size_t>"),
             "If we perform a localized random shuffle in parallel, we perform a parallel for over blocks of size"
             "'shuffle_block_size' and shuffle them sequential.");

    return shared_memory_options;
  }


  po::options_description getIniOptionsDescription(Context& context) {
    const int num_columns = 80;
    po::options_description general_options =
            createGeneralOptionsDescription(context, num_columns);
    po::options_description preprocessing_options =
            createPreprocessingOptionsDescription(context, num_columns);
    po::options_description coarsening_options =
            createCoarseningOptionsDescription(context, num_columns);
    po::options_description initial_paritioning_options =
            createInitialPartitioningOptionsDescription(context, num_columns);
    po::options_description refinement_options =
            createRefinementOptionsDescription(context, num_columns, false);
    po::options_description flow_options =
            createFlowRefinementOptionsDescription(context, num_columns, false);
    po::options_description mapping_options =
            createMappingOptionsDescription(context, num_columns);
    po::options_description shared_memory_options =
            createSharedMemoryOptionsDescription(context, num_columns);

    po::options_description ini_line_options;
    ini_line_options.add(general_options)
            .add(preprocessing_options)
            .add(coarsening_options)
            .add(initial_paritioning_options)
            .add(refinement_options)
            .add(flow_options)
            .add(mapping_options)
            .add(shared_memory_options);

    return ini_line_options;
  }


  void processCommandLineInput(Context& context, int argc, char *argv[], const std::vector<option>* preset_option_list) {
    const int num_columns = platform::getTerminalWidth();

    po::options_description required_options("Required Options", num_columns);
    required_options.add_options()
            ("hypergraph,h",
             po::value<std::string>(&context.partition.graph_filename)->value_name("<string>")->required(),
             "Hypergraph filename")
            ("blocks,k",
             po::value<PartitionID>(&context.partition.k)->value_name("<int>")->required(),
             "Number of blocks")
            ("epsilon,e",
             po::value<double>(&context.partition.epsilon)->value_name("<double>")->required(),
             "Imbalance parameter epsilon")
            ("objective,o",
             po::value<std::string>()->value_name("<string>")->required()->notifier([&](const std::string& s) {
               context.partition.objective = objectiveFromString(s);
             }),
             "Objective: \n"
             " - cut : cut-net metric (FM only supports km1 metric) \n"
             " - km1 : (lambda-1) metric\n"
             " - soed: sum-of-external-degree metric\n"
             " - steiner_tree: maps a (hyper)graph onto a graph and optimizes the Steiner tree metric");

    po::options_description preset_options("Preset Options", num_columns);
    preset_options.add_options()
            ("preset,p", po::value<std::string>(&context.partition.preset_file)->value_name("<string>"),
             "Context Presets (see config directory):\n"
             " - <path-to-custom-ini-file>");

    po::options_description general_options = createGeneralOptionsDescription(context, num_columns);

    po::options_description preprocessing_options =
            createPreprocessingOptionsDescription(context, num_columns);
    po::options_description coarsening_options =
            createCoarseningOptionsDescription(context, num_columns);
    po::options_description initial_paritioning_options =
            createInitialPartitioningOptionsDescription(context, num_columns);
    po::options_description refinement_options =
            createRefinementOptionsDescription(context, num_columns, false);
    po::options_description flow_options =
            createFlowRefinementOptionsDescription(context, num_columns, false);
    po::options_description mapping_options =
            createMappingOptionsDescription(context, num_columns);
    po::options_description evolutionary_options =
            createEvolutionaryOptionsDescription(context, num_columns);
    po::options_description shared_memory_options =
            createSharedMemoryOptionsDescription(context, num_columns);

    po::options_description cmd_line_options;
    cmd_line_options
            .add(required_options)
            .add(preset_options)
            .add(general_options)
            .add(preprocessing_options)
            .add(coarsening_options)
            .add(initial_paritioning_options)
            .add(refinement_options)
            .add(flow_options)
            .add(mapping_options)
            .add(evolutionary_options)
            .add(shared_memory_options);

    po::variables_map cmd_vm;
    po::store(po::parse_command_line(argc, argv, cmd_line_options), cmd_vm);

    // placing vm.count("help") here prevents required attributes raising an
    // error if only help was supplied
    if (cmd_vm.count("help") != 0 || argc == 1) {
      LOG << cmd_line_options;
      exit(0);
    }

    po::notify(cmd_vm);

    po::options_description ini_line_options;
    ini_line_options.add(general_options)
            .add(preprocessing_options)
            .add(coarsening_options)
            .add(initial_paritioning_options)
            .add(refinement_options)
            .add(flow_options)
            .add(mapping_options)
            .add(shared_memory_options);
    if ( context.partition.preset_file != "" ) {
      // load from preset file
      std::ifstream file(context.partition.preset_file.c_str());
      if (!file) {
        throw InvalidInputException(
          "Could not load context file at: " + context.partition.preset_file);
      }

<<<<<<< HEAD
      po::store(po::parse_config_file(file, ini_line_options, false), cmd_vm);
      po::notify(cmd_vm);
    } else if ( preset_option_list != nullptr ) {
      // load from specified preset type
      po::basic_parsed_options<char> options(&ini_line_options);
      options.options = *preset_option_list;

      po::store(options, cmd_vm);
=======
      po::options_description ini_line_options;
      ini_line_options.add(general_options)
              .add(preprocessing_options)
              .add(coarsening_options)
              .add(initial_paritioning_options)
              .add(refinement_options)
              .add(flow_options)
              .add(mapping_options)
              .add(evolutionary_options)
              .add(shared_memory_options);

      po::store(po::parse_config_file(file, ini_line_options, true), cmd_vm);
>>>>>>> 496bf553
      po::notify(cmd_vm);
    }

    std::string epsilon_str = std::to_string(context.partition.epsilon);
    epsilon_str.erase(epsilon_str.find_last_not_of('0') + 1, std::string::npos);

    if (context.partition.graph_partition_output_folder != "") {
      std::string graph_base_name = context.partition.graph_filename.substr(
              context.partition.graph_filename.find_last_of("/") + 1);
      context.partition.graph_partition_filename =
              context.partition.graph_partition_output_folder + "/" + graph_base_name;
    } else {
      context.partition.graph_partition_filename =
              context.partition.graph_filename;
    }
    context.partition.graph_partition_filename =
            context.partition.graph_partition_filename
            + ".part"
            + std::to_string(context.partition.k)
            + ".epsilon"
            + epsilon_str
            + ".seed"
            + std::to_string(context.partition.seed)
            + ".KaHyPar";
    context.partition.graph_community_filename =
            context.partition.graph_filename + ".community";

    if (context.partition.deterministic) {
      context.preprocessing.stable_construction_of_incident_edges = true;
    }
  }


  void parseIniToContext(Context& context, const std::string& ini_filename, bool disable_verbose_output) {
    std::ifstream file(ini_filename.c_str());
    if (!file) {
      throw InvalidInputException(
        "Could not load context file at: " + ini_filename);
    }
    po::variables_map cmd_vm;
    po::options_description ini_line_options = getIniOptionsDescription(context);

    po::store(po::parse_config_file(file, ini_line_options, false), cmd_vm);
    po::notify(cmd_vm);

    if (disable_verbose_output) {
      bool verbose_is_manually_set = !cmd_vm.find("verbose")->second.defaulted();
      if (!verbose_is_manually_set) {
        context.partition.verbose_output = false;
      }
    }
    if (context.partition.deterministic) {
      context.preprocessing.stable_construction_of_incident_edges = true;
    }
  }


  void presetToContext(Context& context, std::vector<option>& option_list, bool disable_verbose_output) {

    po::variables_map cmd_vm;
    po::options_description ini_line_options = getIniOptionsDescription(context);
    po::basic_parsed_options<char> options(&ini_line_options);
    options.options = option_list;

    po::store(options, cmd_vm);
    po::notify(cmd_vm);

    if (disable_verbose_output) {
      context.partition.verbose_output = false;
    }
    if (context.partition.deterministic) {
      context.preprocessing.stable_construction_of_incident_edges = true;
    }
  }

}<|MERGE_RESOLUTION|>--- conflicted
+++ resolved
@@ -977,6 +977,7 @@
             .add(refinement_options)
             .add(flow_options)
             .add(mapping_options)
+            .add(evolutionary_options)
             .add(shared_memory_options);
     if ( context.partition.preset_file != "" ) {
       // load from preset file
@@ -986,7 +987,6 @@
           "Could not load context file at: " + context.partition.preset_file);
       }
 
-<<<<<<< HEAD
       po::store(po::parse_config_file(file, ini_line_options, false), cmd_vm);
       po::notify(cmd_vm);
     } else if ( preset_option_list != nullptr ) {
@@ -995,20 +995,6 @@
       options.options = *preset_option_list;
 
       po::store(options, cmd_vm);
-=======
-      po::options_description ini_line_options;
-      ini_line_options.add(general_options)
-              .add(preprocessing_options)
-              .add(coarsening_options)
-              .add(initial_paritioning_options)
-              .add(refinement_options)
-              .add(flow_options)
-              .add(mapping_options)
-              .add(evolutionary_options)
-              .add(shared_memory_options);
-
-      po::store(po::parse_config_file(file, ini_line_options, true), cmd_vm);
->>>>>>> 496bf553
       po::notify(cmd_vm);
     }
 
