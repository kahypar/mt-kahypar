/*******************************************************************************
 * This file is part of KaHyPar.
 *
 * Copyright (C) 2019 Tobias Heuer <tobias.heuer@kit.edu>
 *
 * KaHyPar is free software: you can redistribute it and/or modify
 * it under the terms of the GNU General Public License as published by
 * the Free Software Foundation, either version 3 of the License, or
 * (at your option) any later version.
 *
 * KaHyPar is distributed in the hope that it will be useful,
 * but WITHOUT ANY WARRANTY; without even the implied warranty of
 * MERCHANTABILITY or FITNESS FOR A PARTICULAR PURPOSE.  See the
 * GNU General Public License for more details.
 *
 * You should have received a copy of the GNU General Public License
 * along with KaHyPar.  If not, see <http://www.gnu.org/licenses/>.
 *
 ******************************************************************************/

#pragma once

#include <mutex>

#include "tbb/blocked_range.h"
#include "tbb/parallel_for.h"
#include "tbb/parallel_scan.h"

#include "kahypar/meta/mandatory.h"
#include "kahypar/datastructure/fast_reset_flag_array.h"

#include "mt-kahypar/datastructures/community_support.h"
#include "mt-kahypar/datastructures/hypergraph_common.h"
#include "mt-kahypar/datastructures/concurrent_bucket_map.h"
#include "mt-kahypar/datastructures/array.h"
#include "mt-kahypar/parallel/parallel_prefix_sum.h"
#include "mt-kahypar/parallel/stl/scalable_vector.h"
#include "mt-kahypar/utils/memory_tree.h"
#include "mt-kahypar/utils/range.h"
#include "mt-kahypar/utils/timer.h"

namespace mt_kahypar {
namespace ds {

// Forward
class StaticHypergraphFactory;

class StaticHypergraph {

  static constexpr bool enable_heavy_assert = false;

  // During contractions we temporary memcpy all incident nets of a collapsed
  // vertex to consecutive range in a temporary incident nets structure.
  // Afterwards, we sort that range and remove duplicates. However, it turned
  // out that this become a major sequential bottleneck in presence of high
  // degree vertices. Therefore, all vertices with temporary degree greater
  // than this threshold are contracted with a special procedure.
  static constexpr HyperedgeID HIGH_DEGREE_CONTRACTION_THRESHOLD = ID(500000);

  static_assert(std::is_unsigned<HypernodeID>::value, "Hypernode ID must be unsigned");
  static_assert(std::is_unsigned<HyperedgeID>::value, "Hyperedge ID must be unsigned");

  /**
   * Represents a hypernode of the hypergraph and contains all information
   * associated with a vertex.
   */
  class Hypernode {
   public:
    using IDType = HypernodeID;

    Hypernode() :
      _begin(0),
      _size(0),
      _weight(1),
      _community_id(0),
      _valid(false) { }

    Hypernode(const bool valid) :
      _begin(0),
      _size(0),
      _weight(1),
      _community_id(0),
      _valid(valid) { }

    // Sentinel Constructor
    Hypernode(const size_t begin) :
      _begin(begin),
      _size(0),
      _weight(1),
      _community_id(0),
      _valid(false) { }

    bool isDisabled() const {
      return _valid == false;
    }

    void enable() {
      ASSERT(isDisabled());
      _valid = true;
    }

    void disable() {
      ASSERT(!isDisabled());
      _valid = false;
    }

    // ! Returns the index of the first element in _incident_nets
    size_t firstEntry() const {
      return _begin;
    }

    // ! Sets the index of the first element in _incident_nets to begin
    void setFirstEntry(size_t begin) {
      ASSERT(!isDisabled());
      _begin = begin;
    }

    // ! Returns the index of the first element in _incident_nets
    size_t firstInvalidEntry() const {
      return _begin + _size;
    }

    size_t size() const {
      ASSERT(!isDisabled());
      return _size;
    }

    void setSize(size_t size) {
      ASSERT(!isDisabled());
      _size = size;
    }

    HyperedgeWeight weight() const {
      ASSERT(!isDisabled());
      return _weight;
    }

    void setWeight(HyperedgeWeight weight) {
      ASSERT(!isDisabled());
      _weight = weight;
    }

    PartitionID communityID() const {
      ASSERT(!isDisabled());
      return _community_id;
    }

    void setCommunityID(const PartitionID community_id) {
      ASSERT(!isDisabled());
      _community_id = community_id;
    }

   private:
    // ! Index of the first element in _incident_nets
    size_t _begin;
    // ! Number of incident nets
    size_t _size;
    // ! Hypernode weight
    HyperedgeWeight _weight;
    // ! Community id
    PartitionID _community_id;
    // ! Flag indicating whether or not the element is active.
    bool _valid;
  };

  /**
   * Represents a hyperedge of the hypergraph and contains all information
   * associated with a net (except connectivity information).
   */
  class Hyperedge {
   public:
    using IDType = HyperedgeID;

    Hyperedge() :
      _begin(0),
      _size(0),
      _weight(1),
      _hash(kEdgeHashSeed),
      _valid(false) { }

    // Sentinel Constructor
    Hyperedge(const size_t begin) :
      _begin(begin),
      _size(0),
      _weight(1),
      _hash(kEdgeHashSeed),
      _valid(false) { }

    // ! Disables the hypernode/hyperedge. Disable hypernodes/hyperedges will be skipped
    // ! when iterating over the set of all nodes/edges.
    void disable() {
      ASSERT(!isDisabled());
      _valid = false;
    }

    void enable() {
      ASSERT(isDisabled());
      _valid = true;
    }

    bool isDisabled() const {
      return _valid == false;
    }

    // ! Returns the index of the first element in _incidence_array
    size_t firstEntry() const {
      return _begin;
    }

    // ! Sets the index of the first element in _incidence_array to begin
    void setFirstEntry(size_t begin) {
      ASSERT(!isDisabled());
      _begin = begin;
    }

    // ! Returns the index of the first element in _incidence_array
    size_t firstInvalidEntry() const {
      return _begin + _size;
    }

    size_t size() const {
      ASSERT(!isDisabled());
      return _size;
    }

    void setSize(size_t size) {
      ASSERT(!isDisabled());
      _size = size;
    }

    HyperedgeWeight weight() const {
      ASSERT(!isDisabled());
      return _weight;
    }

    void setWeight(HyperedgeWeight weight) {
      ASSERT(!isDisabled());
      _weight = weight;
    }

    size_t& hash() {
      return _hash;
    }

    size_t hash() const {
      return _hash;
    }

    bool operator== (const Hyperedge& rhs) const {
      return _begin == rhs._begin && _size == rhs._size && _weight == rhs._weight;
    }

    bool operator!= (const Hyperedge& rhs) const {
      return _begin != rhs._begin || _size != rhs._size || _weight != rhs._weight;
    }

   private:
    // ! Index of the first element in _incidence_array
    size_t _begin;
    // ! Number of pins
    size_t _size;
    // ! hyperedge weight
    HyperedgeWeight _weight;
    // ! Hash of pins
    size_t _hash;
    // ! Flag indicating whether or not the element is active.
    bool _valid;
  };

  /*!
   * Iterator for HypergraphElements (Hypernodes/Hyperedges)
   *
   * The iterator is used in for-each loops over all hypernodes/hyperedges.
   * In order to support iteration over coarsened hypergraphs, this iterator
   * skips over HypergraphElements marked as invalid.
   * Iterating over the set of vertices \f$V\f$ therefore is linear in the
   * size \f$|V|\f$ of the original hypergraph - even if it has been coarsened
   * to much smaller size. The same also holds true for for-each loops over
   * the set of hyperedges.
   *
   * In order to be as generic as possible, the iterator does not expose the
   * internal Hypernode/Hyperedge representations. Instead only handles to
   * the respective elements are returned, i.e. the IDs of the corresponding
   * hypernodes/hyperedges.
   *
   */
  template <typename ElementType>
  class HypergraphElementIterator :
    public std::iterator<std::forward_iterator_tag,    // iterator_category
                         typename ElementType::IDType,   // value_type
                         std::ptrdiff_t,   // difference_type
                         const typename ElementType::IDType*,   // pointer
                         typename ElementType::IDType> {   // reference
   public:
    using IDType = typename ElementType::IDType;

    /*!
     * Construct a HypergraphElementIterator
     * See GenericHypergraph::nodes() or GenericHypergraph::edges() for usage.
     *
     * If start_element is invalid, the iterator advances to the first valid
     * element.
     *
     * \param start_element A pointer to the starting position
     * \param id The index of the element the pointer points to
     * \param max_id The maximum index allowed
     */
    HypergraphElementIterator(const ElementType* start_element, IDType id, IDType max_id) :
      _id(id),
      _max_id(max_id),
      _element(start_element) {
      if (_id != _max_id && _element->isDisabled()) {
        operator++ ();
      }
    }

    // ! Returns the id of the element the iterator currently points to.
    IDType operator* () const {
      return _id;
    }

    // ! Prefix increment. The iterator advances to the next valid element.
    HypergraphElementIterator & operator++ () {
      ASSERT(_id < _max_id);
      do {
        ++_id;
        ++_element;
      } while (_id < _max_id && _element->isDisabled());
      return *this;
    }

    // ! Postfix increment. The iterator advances to the next valid element.
    HypergraphElementIterator operator++ (int) {
      HypergraphElementIterator copy = *this;
      operator++ ();
      return copy;
    }

    bool operator!= (const HypergraphElementIterator& rhs) {
      return _id != rhs._id;
    }

    bool operator== (const HypergraphElementIterator& rhs) {
      return _id == rhs._id;
    }

   private:
    // Handle to the HypergraphElement the iterator currently points to
    IDType _id = 0;
    // Maximum allowed index
    IDType _max_id = 0;
    // HypergraphElement the iterator currently points to
    const ElementType* _element = nullptr;
  };

  static_assert(std::is_trivially_copyable<Hypernode>::value, "Hypernode is not trivially copyable");
  static_assert(std::is_trivially_copyable<Hyperedge>::value, "Hyperedge is not trivially copyable");

  using IncidenceArray = Array<HypernodeID>;
  using IncidentNets = Array<HyperedgeID>;

  // ! Contains buffers that are needed during multilevel contractions.
  // ! Struct is allocated on top level hypergraph and passed to each contracted
  // ! hypergraph such that memory can be reused in consecutive contractions.
  struct TmpContractionBuffer {
    explicit TmpContractionBuffer(const HypernodeID num_hypernodes,
                                  const HyperedgeID num_hyperedges,
                                  const HyperedgeID num_pins) {
      tbb::parallel_invoke([&] {
        mapping.resize("Coarsening", "mapping", num_hypernodes);
      }, [&] {
        tmp_hypernodes.resize("Coarsening", "tmp_hypernodes", num_hypernodes);
      }, [&] {
        tmp_incident_nets.resize("Coarsening", "tmp_incident_nets", num_pins);
      }, [&] {
        tmp_num_incident_nets.resize("Coarsening", "tmp_num_incident_nets", num_hypernodes);
      }, [&] {
        hn_weights.resize("Coarsening", "hn_weights", num_hypernodes);
      }, [&] {
        tmp_hyperedges.resize("Coarsening", "tmp_hyperedges", num_hyperedges);
      }, [&] {
        tmp_incidence_array.resize("Coarsening", "tmp_incidence_array", num_pins);
      }, [&] {
        he_sizes.resize("Coarsening", "he_sizes", num_hyperedges);
      }, [&] {
        valid_hyperedges.resize("Coarsening", "valid_hyperedges", num_hyperedges);
      });
    }

    Array<size_t> mapping;
    Array<Hypernode> tmp_hypernodes;
    IncidentNets tmp_incident_nets;
    Array<parallel::IntegralAtomicWrapper<size_t>> tmp_num_incident_nets;
    Array<parallel::IntegralAtomicWrapper<HypernodeWeight>> hn_weights;
    Array<Hyperedge> tmp_hyperedges;
    IncidenceArray tmp_incidence_array;
    Array<size_t> he_sizes;
    Array<size_t> valid_hyperedges;
  };


 public:
  static constexpr bool is_static_hypergraph = true;
  static constexpr bool is_partitioned = false;
  static constexpr size_t SIZE_OF_HYPERNODE = sizeof(Hypernode);
  static constexpr size_t SIZE_OF_HYPEREDGE = sizeof(Hyperedge);

  // ! Iterator to iterate over the hypernodes
  using HypernodeIterator = HypergraphElementIterator<const Hypernode>;
  // ! Iterator to iterate over the hyperedges
  using HyperedgeIterator = HypergraphElementIterator<const Hyperedge>;
  // ! Iterator to iterate over the pins of a hyperedge
  using IncidenceIterator = typename IncidenceArray::const_iterator;
  // ! Iterator to iterate over the incident nets of a hypernode
  using IncidentNetsIterator = typename IncidentNets::const_iterator;
  // ! Iterator to iterate over the set of communities contained in a hyperedge
  using CommunityIterator = typename CommunitySupport<StaticHypergraph>::CommunityIterator;

  explicit StaticHypergraph() :
    _num_hypernodes(0),
    _num_removed_hypernodes(0),
    _num_hyperedges(0),
    _num_removed_hyperedges(0),
    _max_edge_size(0),
    _num_pins(0),
    _num_graph_edges(0),
    _total_degree(0),
    _total_weight(0),
    _hypernodes(),
    _incident_nets(),
    _hyperedges(),
    _incidence_array(),
    _num_graph_edges_up_to(),
    _community_support(),
    _tmp_contraction_buffer(nullptr) { }

  StaticHypergraph(const StaticHypergraph&) = delete;
  StaticHypergraph & operator= (const StaticHypergraph &) = delete;

  StaticHypergraph(StaticHypergraph&& other) :
    _num_hypernodes(other._num_hypernodes),
    _num_removed_hypernodes(other._num_removed_hypernodes),
    _num_hyperedges(other._num_hyperedges),
    _num_removed_hyperedges(other._num_removed_hyperedges),
    _max_edge_size(other._max_edge_size),
    _num_pins(other._num_pins),
    _num_graph_edges(other._num_graph_edges),
    _total_degree(other._total_degree),
    _total_weight(other._total_weight),
    _hypernodes(std::move(other._hypernodes)),
    _incident_nets(std::move(other._incident_nets)),
    _hyperedges(std::move(other._hyperedges)),
    _incidence_array(std::move(other._incidence_array)),
    _num_graph_edges_up_to(std::move(other._num_graph_edges_up_to)),
    _community_support(std::move(other._community_support)),
    _tmp_contraction_buffer(std::move(other._tmp_contraction_buffer)) {
    other._tmp_contraction_buffer = nullptr;
  }

  StaticHypergraph & operator= (StaticHypergraph&& other) {
    _num_hypernodes = other._num_hypernodes;
    _num_removed_hypernodes = other._num_removed_hypernodes;
    _num_hyperedges = other._num_hyperedges;
    _num_removed_hyperedges = other._num_removed_hyperedges;
    _max_edge_size = other._max_edge_size;
    _num_pins = other._num_pins;
    _num_graph_edges = other._num_graph_edges;
    _total_degree = other._total_degree;
    _total_weight = other._total_weight;
    _hypernodes = std::move(other._hypernodes);
    _incident_nets = std::move(other._incident_nets);
    _hyperedges = std::move(other._hyperedges);
    _incidence_array = std::move(other._incidence_array);
    _num_graph_edges_up_to = std::move(other._num_graph_edges_up_to),
    _community_support = std::move(other._community_support);
    _tmp_contraction_buffer = std::move(other._tmp_contraction_buffer);
    other._tmp_contraction_buffer = nullptr;
    return *this;
  }

  ~StaticHypergraph() {
    freeInternalData();
  }

  // ####################### General Hypergraph Stats #######################

  // ! Initial number of hypernodes
  HypernodeID initialNumNodes() const {
    return _num_hypernodes;
  }

  // ! Number of removed hypernodes
  HypernodeID numRemovedHypernodes() const {
    return _num_removed_hypernodes;
  }

  // ! Initial number of hyperedges
  HyperedgeID initialNumEdges() const {
    return _num_hyperedges;
  }

  HyperedgeID numGraphEdges() const {
    return _num_graph_edges;
  }

  HyperedgeID numNonGraphEdges() const {
    return initialNumEdges() - _num_graph_edges;
  }

  // ! Number of removed hyperedges
  HyperedgeID numRemovedHyperedges() const {
    return _num_removed_hyperedges;
  }

  // ! Set the number of removed hyperedges
  void setNumRemovedHyperedges(const HyperedgeID num_removed_hyperedges) {
    _num_removed_hyperedges = num_removed_hyperedges;
  }

  // ! Initial number of pins
  HypernodeID initialNumPins() const {
    return _num_pins;
  }

  // ! Initial sum of the degree of all vertices
  HypernodeID initialTotalVertexDegree() const {
    return _total_degree;
  }

  // ! Total weight of hypergraph
  HypernodeWeight totalWeight() const {
    return _total_weight;
  }

  // ! Recomputes the total weight of the hypergraph (parallel)
  void updateTotalWeight(const TaskGroupID) {
    _total_weight = tbb::parallel_reduce(tbb::blocked_range<HypernodeID>(ID(0), _num_hypernodes), 0,
      [this](const tbb::blocked_range<HypernodeID>& range, HypernodeWeight init) {
        HypernodeWeight weight = init;
        for (HypernodeID hn = range.begin(); hn < range.end(); ++hn) {
          weight += this->_hypernodes[hn].weight();
        }
        return weight;
      }, std::plus<HypernodeWeight>());
  }

  // ! Recomputes the total weight of the hypergraph (sequential)
  void updateTotalWeight() {
    _total_weight = 0;
    for ( const HypernodeID& hn : nodes() ) {
      _total_weight += nodeWeight(hn);
    }
  }

  // ####################### Iterators #######################

  // ! Iterates in parallel over all active nodes and calls function f
  // ! for each vertex
  template<typename F>
  void doParallelForAllNodes(const F& f) {
    static_cast<const StaticHypergraph&>(*this).doParallelForAllNodes(f);
  }

  // ! Iterates in parallel over all active nodes and calls function f
  // ! for each vertex
  template<typename F>
  void doParallelForAllNodes(const F& f) const {
    tbb::parallel_for(ID(0), _num_hypernodes, [&](const HypernodeID& hn) {
      if ( nodeIsEnabled(hn) ) {
        f(hn);
      }
    });
  }

  // ! Iterates in parallel over all active edges and calls function f
  // ! for each net
  template<typename F>
  void doParallelForAllEdges(const F& f) {
    static_cast<const StaticHypergraph&>(*this).doParallelForAllEdges(f);
  }

  // ! Iterates in parallel over all active edges and calls function f
  // ! for each net
  template<typename F>
  void doParallelForAllEdges(const F& f) const {
    tbb::parallel_for(ID(0), _num_hyperedges, [&](const HyperedgeID& he) {
      if ( edgeIsEnabled(he) ) {
        f(he);
      }
    });
  }

  // ! Returns a range of the active nodes of the hypergraph
  IteratorRange<HypernodeIterator> nodes() const {
    return IteratorRange<HypernodeIterator>(
      HypernodeIterator(_hypernodes.data(), ID(0), _num_hypernodes),
      HypernodeIterator(_hypernodes.data() + _num_hypernodes, _num_hypernodes, _num_hypernodes));
  }

  // ! Returns a range of the active edges of the hypergraph
  IteratorRange<HyperedgeIterator> edges() const {
    return IteratorRange<HyperedgeIterator>(
      HyperedgeIterator(_hyperedges.data(), ID(0), _num_hyperedges),
      HyperedgeIterator(_hyperedges.data() + _num_hyperedges, _num_hyperedges, _num_hyperedges));
  }

  // ! Returns a range to loop over the incident nets of hypernode u.
  IteratorRange<IncidentNetsIterator> incidentEdges(const HypernodeID u) const {
    ASSERT(!hypernode(u).isDisabled(), "Hypernode" << u << "is disabled");
    const Hypernode& hn = hypernode(u);
    return IteratorRange<IncidentNetsIterator>(
      _incident_nets.cbegin() + hn.firstEntry(),
      _incident_nets.cbegin() + hn.firstInvalidEntry());
  }

  // ! Returns a range to loop over all active multi-pin hyperedges of hypernode u.
  IteratorRange<IncidentNetsIterator> multiPinIncidentEdges(const HypernodeID, const PartitionID) const {
    ERROR("multiPinIncidentEdges(u,c) is not supported in static hypergraph");
    return IteratorRange<IncidentNetsIterator>(
      _incident_nets.cend(), _incident_nets.cend());
  }

  // ! Returns a range to loop over the set of all active incident
  // ! hyperedges of hypernode u that are not single-pin community hyperedges.
  IteratorRange<IncidentNetsIterator> activeIncidentEdges(const HypernodeID, const PartitionID) const {
    ERROR("activeIncidentEdges(u,c) is not supported in static hypergraph");
    return IteratorRange<IncidentNetsIterator>(
      _incident_nets.cend(), _incident_nets.cend());
  }

  // ! Returns a range to loop over the pins of hyperedge e.
  IteratorRange<IncidenceIterator> pins(const HyperedgeID e) const {
    ASSERT(!hyperedge(e).isDisabled(), "Hyperedge" << e << "is disabled");
    const Hyperedge& he = hyperedge(e);
    return IteratorRange<IncidenceIterator>(
      _incidence_array.cbegin() + he.firstEntry(),
      _incidence_array.cbegin() + he.firstInvalidEntry());
  }

  // ! Returns a range to loop over the pins of hyperedge e that belong to a certain community.
  // ! Note, this function fails if community hyperedges are not initialized.
  IteratorRange<IncidenceIterator> pins(const HyperedgeID e, const PartitionID community_id) const {
    return _community_support.pins(*this, e, community_id);
  }

  // ! Returns a range to loop over the set of communities contained in hyperedge e.
  IteratorRange<CommunityIterator> communities(const HyperedgeID e) const {
    return _community_support.communities(e);
  }

  // ####################### Hypernode Information #######################

  // ! Weight of a vertex
  HypernodeWeight nodeWeight(const HypernodeID u) const {
    ASSERT(!hypernode(u).isDisabled(), "Hypernode" << u << "is disabled");
    return hypernode(u).weight();
  }

  // ! Sets the weight of a vertex
  void setNodeWeight(const HypernodeID u, const HypernodeWeight weight) {
    ASSERT(!hypernode(u).isDisabled(), "Hypernode" << u << "is disabled");
    return hypernode(u).setWeight(weight);
  }

  // ! Degree of a hypernode
  HyperedgeID nodeDegree(const HypernodeID u) const {
    ASSERT(!hypernode(u).isDisabled(), "Hypernode" << u << "is disabled");
    return hypernode(u).size();
  }

  // ! Number of invalid incident nets
  HyperedgeID numInvalidIncidentNets(const HypernodeID) const {
    ERROR("numInvalidIncidentNets(u) is not supported in static hypergraph");
    return kInvalidHyperedge;
  }

  // ! Contraction index of the vertex in the contraction hierarchy
  HypernodeID contractionIndex(const HypernodeID) const {
    ERROR("contractionIndex(u) is not supported in static hypergraph");
    return kInvalidHypernode;
  }

  // ! Returns, whether a hypernode is enabled or not
  bool nodeIsEnabled(const HypernodeID u) const {
    return !hypernode(u).isDisabled();
  }

  // ! Enables a hypernode (must be disabled before)
  void enableHypernode(const HypernodeID u) {
    hypernode(u).enable();
  }

  // ! Disables a hypernode (must be enabled before)
  void disableHypernode(const HypernodeID u) {
    hypernode(u).disable();
  }

  // ! Removes a hypernode (must be enabled before)
  void removeHypernode(const HypernodeID u) {
    hypernode(u).disable();
    ++_num_removed_hypernodes;
  }

  // ####################### Hyperedge Information #######################

  // ! Weight of a hyperedge
  HypernodeWeight edgeWeight(const HyperedgeID e) const {
    ASSERT(!hyperedge(e).isDisabled(), "Hyperedge" << e << "is disabled");
    return hyperedge(e).weight();
  }

  // ! Sets the weight of a hyperedge
  void setEdgeWeight(const HyperedgeID e, const HyperedgeWeight weight) {
    ASSERT(!hyperedge(e).isDisabled(), "Hyperedge" << e << "is disabled");
    return hyperedge(e).setWeight(weight);
  }

  // ! Number of pins of a hyperedge
  HypernodeID edgeSize(const HyperedgeID e) const {
    ASSERT(!hyperedge(e).isDisabled(), "Hyperedge" << e << "is disabled");
    return hyperedge(e).size();
  }

  // ! Maximum size of a hyperedge
  HypernodeID maxEdgeSize() const {
    return _max_edge_size;
  }

  // ! Hash value defined over the pins of a hyperedge
  size_t edgeHash(const HyperedgeID e) const {
    ASSERT(!hyperedge(e).isDisabled(), "Hyperedge" << e << "is disabled");
    return hyperedge(e).hash();
  }

  // ! Returns, whether a hyperedge is enabled or not
  bool edgeIsEnabled(const HyperedgeID e) const {
    return !hyperedge(e).isDisabled();
  }

  // ! Enables a hyperedge (must be disabled before)
  void enableHyperedge(const HyperedgeID e) {
    hyperedge(e).enable();
  }

  // ! Disabled a hyperedge (must be enabled before)
  void disableHyperedge(const HyperedgeID e) {
    hyperedge(e).disable();
  }

  HyperedgeID graphEdgeID(const HyperedgeID e) const {
    ASSERT(edgeSize(e) == 2);
    ASSERT(e < _num_hyperedges);
    return _num_graph_edges_up_to[e];
  }

  HyperedgeID nonGraphEdgeID(const HyperedgeID e) const {
    ASSERT(edgeSize(e) > 2);
    ASSERT(e < _num_hyperedges);
    return e - _num_graph_edges_up_to[e];
  }

  HypernodeID graphEdgeHead(const HyperedgeID e, const HypernodeID tail) const {
    ASSERT(edgeSize(e) == 2);
    const size_t f = hyperedge(e).firstEntry();
    const size_t first_matches = static_cast<size_t>(_incidence_array[f] == tail);
    return _incidence_array[f + first_matches];
  }


  // ####################### Community Hyperedge Information #######################

  // ! Weight of a community hyperedge
  HypernodeWeight edgeWeight(const HyperedgeID e, const PartitionID community_id) const {
    return _community_support.edgeWeight(e, community_id);
  }

  // ! Sets the weight of a community hyperedge
  void setEdgeWeight(const HyperedgeID e, const PartitionID community_id, const HyperedgeWeight weight) {
    _community_support.setEdgeWeight(e, community_id, weight);
  }

  // ! Number of pins of a hyperedge that are assigned to a community
  HypernodeID edgeSize(const HyperedgeID e, const PartitionID community_id) const {
    return _community_support.edgeSize(e, community_id);
  }

  // ! Hash value defined over the pins of a hyperedge that belongs to a community
  size_t edgeHash(const HyperedgeID e, const PartitionID community_id) const {
    return _community_support.edgeHash(e, community_id);
  }

  // ####################### Community Information #######################

  // ! Number of communities
  PartitionID numCommunities() const {
    return _community_support.numCommunities();
  }

  // ! Community id which hypernode u is assigned to
  PartitionID communityID(const HypernodeID u) const {
    ASSERT(!hypernode(u).isDisabled(), "Hypernode" << u << "is disabled");
    return hypernode(u).communityID();
  }

  // ! Assign a community to a hypernode
  // ! Note, in order to use all community-related functions, initializeCommunities()
  // ! have to be called after assigning to each vertex a community id
  void setCommunityID(const HypernodeID u, const PartitionID community_id) {
    ASSERT(!hypernode(u).isDisabled(), "Hypernode" << u << "is disabled");
    return hypernode(u).setCommunityID(community_id);
  }

  // ! Consider hypernode u is part of community C = {v_1, ..., v_n},
  // ! than this function returns a unique id for hypernode u in the
  // ! range [0,n).
  HypernodeID communityNodeId(const HypernodeID u) const {
    return _community_support.communityNodeId(u);
  }

  // ! Number of hypernodes in community
  HypernodeID numCommunityHypernodes(const PartitionID community) const {
    return _community_support.numCommunityHypernodes(community);
  }

  // ! Number of pins in community
  HypernodeID numCommunityPins(const PartitionID community) const {
    return _community_support.numCommunityPins(community);
  }

  // ! Total degree of community
  HyperedgeID communityDegree(const PartitionID community) const {
    return _community_support.communityDegree(community);
  }

  // ! Number of communities which pins of hyperedge belongs to
  size_t numCommunitiesInHyperedge(const HyperedgeID e) const {
    return _community_support.numCommunitiesInHyperedge(e);
  }

  // ####################### Contract / Uncontract #######################

  /*!
   * Contracts a given community structure. All vertices with the same label
   * are collapsed into the same vertex. The resulting single-pin and parallel
   * hyperedges are removed from the contracted graph. The function returns
   * the contracted hypergraph and a mapping which specifies a mapping from
   * community label (given in 'communities') to a vertex in the coarse hypergraph.
   *
   * \param communities Community structure that should be contracted
   * \param task_group_id Task Group ID
   */
  StaticHypergraph contract(parallel::scalable_vector<HypernodeID>& communities,
                            const TaskGroupID task_group_id) {
    ASSERT(communities.size() == _num_hypernodes);

    if ( !_tmp_contraction_buffer ) {
      allocateTmpContractionBuffer();
    }

    // AUXILLIARY BUFFERS - Reused during multilevel hierarchy to prevent expensive allocations
    Array<size_t>& mapping = _tmp_contraction_buffer->mapping;
    Array<Hypernode>& tmp_hypernodes = _tmp_contraction_buffer->tmp_hypernodes;
    IncidentNets& tmp_incident_nets = _tmp_contraction_buffer->tmp_incident_nets;
    Array<parallel::IntegralAtomicWrapper<size_t>>& tmp_num_incident_nets =
      _tmp_contraction_buffer->tmp_num_incident_nets;
    Array<parallel::IntegralAtomicWrapper<HypernodeWeight>>& hn_weights =
      _tmp_contraction_buffer->hn_weights;
    Array<Hyperedge>& tmp_hyperedges = _tmp_contraction_buffer->tmp_hyperedges;
    IncidenceArray& tmp_incidence_array = _tmp_contraction_buffer->tmp_incidence_array;
    Array<size_t>& he_sizes = _tmp_contraction_buffer->he_sizes;
    Array<size_t>& valid_hyperedges = _tmp_contraction_buffer->valid_hyperedges;

    ASSERT(static_cast<size_t>(_num_hypernodes) <= mapping.size());
    ASSERT(static_cast<size_t>(_num_hypernodes) <= tmp_hypernodes.size());
    ASSERT(static_cast<size_t>(_total_degree) <= tmp_incident_nets.size());
    ASSERT(static_cast<size_t>(_num_hypernodes) <= tmp_num_incident_nets.size());
    ASSERT(static_cast<size_t>(_num_hypernodes) <= hn_weights.size());
    ASSERT(static_cast<size_t>(_num_hyperedges) <= tmp_hyperedges.size());
    ASSERT(static_cast<size_t>(_num_pins) <= tmp_incidence_array.size());
    ASSERT(static_cast<size_t>(_num_hyperedges) <= he_sizes.size());
    ASSERT(static_cast<size_t>(_num_hyperedges) <= valid_hyperedges.size());

    // #################### STAGE 1 ####################
    // Compute vertex ids of coarse hypergraph with a parallel prefix sum
    utils::Timer::instance().start_timer("preprocess_contractions", "Preprocess Contractions");
    mapping.assign(_num_hypernodes, 0);

    doParallelForAllNodes([&](const HypernodeID& hn) {
      ASSERT(static_cast<size_t>(communities[hn]) < mapping.size());
      mapping[communities[hn]] = 1UL;
    });

    // Prefix sum determines vertex ids in coarse hypergraph
    parallel::TBBPrefixSum<size_t, Array> mapping_prefix_sum(mapping);
    tbb::parallel_scan(tbb::blocked_range<size_t>(0UL, _num_hypernodes), mapping_prefix_sum);
    HypernodeID num_hypernodes = mapping_prefix_sum.total_sum();

    // Remap community ids
    tbb::parallel_for(ID(0), _num_hypernodes, [&](const HypernodeID& hn) {
      if ( nodeIsEnabled(hn) ) {
        communities[hn] = mapping_prefix_sum[communities[hn]];
      } else {
        communities[hn] = kInvalidHypernode;
      }

      // Reset tmp contraction buffer
      if ( hn < num_hypernodes ) {
        hn_weights[hn] = 0;
        tmp_hypernodes[hn] = Hypernode(true);
        tmp_num_incident_nets[hn] = 0;
      }
    });

    // Mapping from a vertex id of the current hypergraph to its
    // id in the coarse hypergraph
    auto map_to_coarse_hypergraph = [&](const HypernodeID hn) {
      ASSERT(hn < communities.size());
      return communities[hn];
    };

    doParallelForAllNodes([&](const HypernodeID& hn) {
      const HypernodeID coarse_hn = map_to_coarse_hypergraph(hn);
      ASSERT(coarse_hn < num_hypernodes, V(coarse_hn) << V(num_hypernodes));
      // Weight vector is atomic => thread-safe
      hn_weights[coarse_hn] += nodeWeight(hn);
      // In case community detection is enabled all vertices matched to one vertex
      // in the contracted hypergraph belong to same community. Otherwise, all communities
      // are default assigned to community 0
      tmp_hypernodes[coarse_hn].setCommunityID(communityID(hn));
      // Aggregate upper bound for number of incident nets of the contracted vertex
      tmp_num_incident_nets[coarse_hn] += nodeDegree(hn);
    });
    utils::Timer::instance().stop_timer("preprocess_contractions");

    // #################### STAGE 2 ####################
    // In this step hyperedges and incident nets of vertices are contracted inside the temporary
    // buffers. The vertex ids of pins are already remapped to the vertex ids in the coarse
    // graph and duplicates are removed. Also nets that become single-pin hyperedges are marked
    // as invalid. All incident nets of vertices that are collapsed into one vertex in the coarse
    // graph are also aggregate in a consecutive memory range and duplicates are removed. Note
    // that parallel and single-pin hyperedges are not removed from the incident nets (will be done
    // in a postprocessing step).
    utils::Timer::instance().start_timer("contract_incidence_structure", "Contract Incidence Structures");
    ConcurrentBucketMap<ContractedHyperedgeInformation> hyperedge_hash_map;
    hyperedge_hash_map.reserve_for_estimated_number_of_insertions(_num_hyperedges);
    tbb::parallel_invoke([&] {
      // Contract Hyperedges
      utils::Timer::instance().start_timer("contract_hyperedges", "Contract Hyperedges", true);
      tbb::parallel_for(ID(0), _num_hyperedges, [&](const HyperedgeID& he) {
        if ( edgeIsEnabled(he) ) {
          // Copy hyperedge and pins to temporary buffer
          const Hyperedge& e = _hyperedges[he];
          ASSERT(static_cast<size_t>(he) < tmp_hyperedges.size());
          ASSERT(e.firstInvalidEntry() <= tmp_incidence_array.size());
          tmp_hyperedges[he] = e;
          valid_hyperedges[he] = 1;

          // Map pins to vertex ids in coarse graph
          const size_t incidence_array_start = tmp_hyperedges[he].firstEntry();
          const size_t incidence_array_end = tmp_hyperedges[he].firstInvalidEntry();
          for ( size_t pos = incidence_array_start; pos < incidence_array_end; ++pos ) {
            const HypernodeID pin = _incidence_array[pos];
            ASSERT(pos < tmp_incidence_array.size());
            tmp_incidence_array[pos] = map_to_coarse_hypergraph(pin);
          }

          // Remove duplicates and disabled vertices
          auto first_entry_it = tmp_incidence_array.begin() + incidence_array_start;
          std::sort(first_entry_it, tmp_incidence_array.begin() + incidence_array_end);
          auto first_invalid_entry_it = std::unique(first_entry_it, tmp_incidence_array.begin() + incidence_array_end);
          while ( first_entry_it != first_invalid_entry_it && *(first_invalid_entry_it - 1) == kInvalidHypernode ) {
            --first_invalid_entry_it;
          }

          // Update size of hyperedge in temporary hyperedge buffer
          const size_t contracted_size = std::distance(
            tmp_incidence_array.begin() + incidence_array_start, first_invalid_entry_it);
          tmp_hyperedges[he].setSize(contracted_size);


          if ( contracted_size > 1 ) {
            // Compute hash of contracted hyperedge
            size_t footprint = kEdgeHashSeed;
            for ( size_t pos = incidence_array_start; pos < incidence_array_start + contracted_size; ++pos ) {
              footprint += kahypar::math::hash(tmp_incidence_array[pos]);
            }
<<<<<<< HEAD
            hyperedge_hash_map.insert(footprint, ContractedHyperedgeInformation{ he, footprint, contracted_size, true });
=======
            hyperedge_hash_map.insert(footprint, HyperedgeHash{ he, footprint, contracted_size, true });
>>>>>>> e181e7b8
          } else {
            // Hyperedge becomes a single-pin hyperedge
            valid_hyperedges[he] = 0;
            tmp_hyperedges[he].disable();
          }
        } else {
          valid_hyperedges[he] = 0;
        }
      });
      utils::Timer::instance().stop_timer("contract_hyperedges");
    }, [&] {
      // Contract Incident Nets
      utils::Timer::instance().start_timer("tmp_contract_incident_nets", "Tmp Contract Incident Nets", true);

      // Compute start position the incident nets of a coarse vertex in the
      // temporary incident nets array with a parallel prefix sum
      parallel::scalable_vector<parallel::IntegralAtomicWrapper<size_t>> tmp_incident_nets_pos;
      parallel::TBBPrefixSum<parallel::IntegralAtomicWrapper<size_t>, Array>
        tmp_incident_nets_prefix_sum(tmp_num_incident_nets);
      tbb::parallel_invoke([&] {
        tbb::parallel_scan(tbb::blocked_range<size_t>(
          0UL, UI64(num_hypernodes)), tmp_incident_nets_prefix_sum);
      }, [&] {
        tmp_incident_nets_pos.assign(num_hypernodes, parallel::IntegralAtomicWrapper<size_t>(0));
      });

      // Write the incident nets of each contracted vertex to the temporary incident net array
      doParallelForAllNodes([&](const HypernodeID& hn) {
        const HypernodeID coarse_hn = map_to_coarse_hypergraph(hn);
        const HyperedgeID node_degree = nodeDegree(hn);
        size_t incident_nets_pos = tmp_incident_nets_prefix_sum[coarse_hn] +
          tmp_incident_nets_pos[coarse_hn].fetch_add(node_degree);
        ASSERT(incident_nets_pos + node_degree <= tmp_incident_nets_prefix_sum[coarse_hn + 1]);
        memcpy(tmp_incident_nets.data() + incident_nets_pos,
               _incident_nets.data() + _hypernodes[hn].firstEntry(),
               sizeof(HyperedgeID) * node_degree);
      });

      // Setup temporary hypernodes
      std::mutex high_degree_vertex_mutex;
      parallel::scalable_vector<HypernodeID> high_degree_vertices;
      tbb::parallel_for(ID(0), num_hypernodes, [&](const HypernodeID& coarse_hn) {
        // Remove duplicates
        const size_t incident_nets_start = tmp_incident_nets_prefix_sum[coarse_hn];
        const size_t incident_nets_end = tmp_incident_nets_prefix_sum[coarse_hn + 1];
        const size_t tmp_degree = incident_nets_end - incident_nets_start;
        if ( tmp_degree <= HIGH_DEGREE_CONTRACTION_THRESHOLD ) {
          std::sort(tmp_incident_nets.begin() + incident_nets_start,
                    tmp_incident_nets.begin() + incident_nets_end);
          auto first_invalid_entry_it = std::unique(tmp_incident_nets.begin() + incident_nets_start,
                                                    tmp_incident_nets.begin() + incident_nets_end);

          // Setup pointers to temporary incident nets
          const size_t contracted_size = std::distance(tmp_incident_nets.begin() + incident_nets_start,
                                                      first_invalid_entry_it);
          tmp_hypernodes[coarse_hn].setSize(contracted_size);
        } else {
          std::lock_guard<std::mutex> lock(high_degree_vertex_mutex);
          high_degree_vertices.push_back(coarse_hn);
        }
        tmp_hypernodes[coarse_hn].setWeight(hn_weights[coarse_hn]);
        tmp_hypernodes[coarse_hn].setFirstEntry(incident_nets_start);
      });

      if ( !high_degree_vertices.empty() ) {
        // High degree vertices are treated special, because sorting and afterwards
        // removing duplicates can become a major sequential bottleneck. Therefore,
        // we distribute the incident nets of a high degree vertex into our concurrent
        // bucket map. As a result all equal incident nets reside in the same bucket
        // afterwards. In a second step, we process each bucket in parallel and apply
        // for each bucket the duplicate removal procedure from above.
        ConcurrentBucketMap<HyperedgeID> duplicate_incident_nets_map;
        for ( const HypernodeID& coarse_hn : high_degree_vertices ) {
          const size_t incident_nets_start = tmp_incident_nets_prefix_sum[coarse_hn];
          const size_t incident_nets_end = tmp_incident_nets_prefix_sum[coarse_hn + 1];
          const size_t tmp_degree = incident_nets_end - incident_nets_start;

          // Insert incident nets into concurrent bucket map
          duplicate_incident_nets_map.reserve_for_estimated_number_of_insertions(tmp_degree);
          tbb::parallel_for(incident_nets_start, incident_nets_end, [&](const size_t pos) {
            HyperedgeID he = tmp_incident_nets[pos];
            duplicate_incident_nets_map.insert(he, std::move(he));
          });

          // Process each bucket in parallel and remove duplicates
          std::atomic<size_t> incident_nets_pos(incident_nets_start);
          tbb::parallel_for(0UL, duplicate_incident_nets_map.numBuckets(), [&](const size_t bucket) {
            auto& incident_net_bucket = duplicate_incident_nets_map.getBucket(bucket);
            std::sort(incident_net_bucket.begin(), incident_net_bucket.end());
            auto first_invalid_entry_it = std::unique(incident_net_bucket.begin(), incident_net_bucket.end());
            const size_t bucket_degree = std::distance(incident_net_bucket.begin(), first_invalid_entry_it);
            const size_t tmp_incident_nets_pos = incident_nets_pos.fetch_add(bucket_degree);
            memcpy(tmp_incident_nets.data() + tmp_incident_nets_pos,
                   incident_net_bucket.data(), sizeof(HyperedgeID) * bucket_degree);
            duplicate_incident_nets_map.clear(bucket);
          });

          // Update number of incident nets of high degree vertex
          const size_t contracted_size = incident_nets_pos.load() - incident_nets_start;
          tmp_hypernodes[coarse_hn].setSize(contracted_size);
        }
        duplicate_incident_nets_map.free();
      }

      utils::Timer::instance().stop_timer("tmp_contract_incident_nets");
    });
    utils::Timer::instance().stop_timer("contract_incidence_structure");

    // #################### STAGE 3 ####################
    // In the step before we aggregated hyperedges within a bucket data structure.
    // Hyperedges with the same hash/footprint are stored inside the same bucket.
    // We iterate now in parallel over each bucket and sort each bucket
    // after its hash. A bucket is processed by one thread and parallel
    // hyperedges are detected by comparing the pins of hyperedges with
    // the same hash.

    utils::Timer::instance().start_timer("remove_parallel_hyperedges", "Remove Parallel Hyperedges");

    // Helper function that checks if two hyperedges are parallel
    // Note, pins inside the hyperedges are sorted.
    auto check_if_hyperedges_are_parallel = [&](const HyperedgeID lhs,
                                                const HyperedgeID rhs) {
      const Hyperedge& lhs_he = tmp_hyperedges[lhs];
      const Hyperedge& rhs_he = tmp_hyperedges[rhs];
      if ( lhs_he.size() == rhs_he.size() ) {
        const size_t lhs_start = lhs_he.firstEntry();
        const size_t rhs_start = rhs_he.firstEntry();
        for ( size_t i = 0; i < lhs_he.size(); ++i ) {
          const size_t lhs_pos = lhs_start + i;
          const size_t rhs_pos = rhs_start + i;
          if ( tmp_incidence_array[lhs_pos] != tmp_incidence_array[rhs_pos] ) {
            return false;
          }
        }
        return true;
      } else {
        return false;
      }
    };

    tbb::parallel_for(0UL, hyperedge_hash_map.numBuckets(), [&](const size_t bucket) {
      auto& hyperedge_bucket = hyperedge_hash_map.getBucket(bucket);
      std::sort(hyperedge_bucket.begin(), hyperedge_bucket.end(),
        [&](const ContractedHyperedgeInformation& lhs, const ContractedHyperedgeInformation& rhs) {
          return lhs.hash < rhs.hash || (lhs.hash == rhs.hash && lhs.size < rhs.size);
        });

      // Parallel Hyperedge Detection
      for ( size_t i = 0; i < hyperedge_bucket.size(); ++i ) {
        ContractedHyperedgeInformation& contracted_he_lhs = hyperedge_bucket[i];
        if ( contracted_he_lhs.valid ) {
          const HyperedgeID lhs_he = contracted_he_lhs.he;
          HyperedgeWeight lhs_weight = tmp_hyperedges[lhs_he].weight();
          for ( size_t j = i + 1; j < hyperedge_bucket.size(); ++j ) {
            ContractedHyperedgeInformation& contracted_he_rhs = hyperedge_bucket[j];
            const HyperedgeID rhs_he = contracted_he_rhs.he;
            if ( contracted_he_rhs.valid &&
                 contracted_he_lhs.hash == contracted_he_rhs.hash &&
                 check_if_hyperedges_are_parallel(lhs_he, rhs_he) ) {
                // Hyperedges are parallel
                lhs_weight += tmp_hyperedges[rhs_he].weight();
                contracted_he_rhs.valid = false;
                valid_hyperedges[rhs_he] = false;
            } else if ( contracted_he_lhs.hash != contracted_he_rhs.hash  ) {
              // In case, hash of both are not equal we go to the next hyperedge
              // because we compared it with all hyperedges that had an equal hash
              break;
            }
          }
          tmp_hyperedges[lhs_he].setWeight(lhs_weight);
        }
      }
      hyperedge_hash_map.free(bucket);
    });
    utils::Timer::instance().stop_timer("remove_parallel_hyperedges");

    // #################### STAGE 4 ####################
    // Coarsened hypergraph is constructed here by writting data from temporary
    // buffers to corresponding members in coarsened hypergraph. For the
    // incidence array, we compute a prefix sum over the hyperedge sizes in
    // the contracted hypergraph which determines the start position of the pins
    // of each net in the incidence array. Furthermore, we postprocess the incident
    // nets of each vertex by removing invalid hyperedges and remapping hyperedge ids.
    // Incident nets are also written to the incident nets array with the help of a prefix
    // sum over the node degrees.
    utils::Timer::instance().start_timer("contract_hypergraph", "Contract Hypergraph");
    StaticHypergraph hypergraph;

    // Compute number of hyperedges in coarse graph (those flagged as valid)
    parallel::TBBPrefixSum<size_t, Array> he_mapping(valid_hyperedges);
    tbb::parallel_invoke([&] {
      tbb::parallel_scan(tbb::blocked_range<size_t>(
        0UL, UI64(_num_hyperedges)), he_mapping);
    }, [&] {
      hypergraph._hypernodes.resize(num_hypernodes);
    });

    const HyperedgeID num_hyperedges = he_mapping.total_sum();
    hypergraph._num_hypernodes = num_hypernodes;
    hypergraph._num_hyperedges = num_hyperedges;

    tbb::parallel_invoke([&] {
      utils::Timer::instance().start_timer("setup_hyperedges", "Setup Hyperedges", true);
      utils::Timer::instance().start_timer("compute_he_pointer", "Compute HE Pointer", true);
      // Compute start position of each hyperedge in incidence array
      parallel::TBBPrefixSum<size_t, Array> num_pins_prefix_sum(he_sizes);
      tbb::parallel_invoke([&] {
        tbb::parallel_for(ID(0), _num_hyperedges, [&](const HyperedgeID& id) {
          if ( he_mapping.value(id) ) {
            he_sizes[id] = tmp_hyperedges[id].size();
          } else {
            he_sizes[id] = 0;
          }
        });

        tbb::parallel_scan(tbb::blocked_range<size_t>(
          0UL, UI64(_num_hyperedges)), num_pins_prefix_sum);

        const size_t num_pins = num_pins_prefix_sum.total_sum();
        hypergraph._num_pins = num_pins;
        hypergraph._incidence_array.resize(num_pins);
      }, [&] {
        hypergraph._hyperedges.resize(num_hyperedges);
      });
      utils::Timer::instance().stop_timer("compute_he_pointer");

      utils::Timer::instance().start_timer("setup_incidence_array", "Setup Incidence Array", true);
      // Write hyperedges from temporary buffers to incidence array
      tbb::enumerable_thread_specific<size_t> local_max_edge_size(0UL);
      tbb::parallel_for(ID(0), _num_hyperedges, [&](const HyperedgeID& id) {
        if ( he_mapping.value(id) /* hyperedge is valid */ ) {
          const size_t he_pos = he_mapping[id];
          const size_t incidence_array_start = num_pins_prefix_sum[id];
          Hyperedge& he = hypergraph._hyperedges[he_pos];
          he = std::move(tmp_hyperedges[id]);
          const size_t tmp_incidence_array_start = he.firstEntry();
          const size_t edge_size = he.size();
          local_max_edge_size.local() = std::max(local_max_edge_size.local(), edge_size);
          std::memcpy(hypergraph._incidence_array.data() + incidence_array_start,
                      tmp_incidence_array.data() + tmp_incidence_array_start,
                      sizeof(HypernodeID) * edge_size);
          he.setFirstEntry(incidence_array_start);
        }
      });
      hypergraph._max_edge_size = local_max_edge_size.combine(
        [&](const size_t lhs, const size_t rhs) {
          return std::max(lhs, rhs);
        });
      utils::Timer::instance().stop_timer("setup_incidence_array");
      utils::Timer::instance().stop_timer("setup_hyperedges");
    }, [&] {
      utils::Timer::instance().start_timer("setup_hypernodes", "Setup Hypernodes", true);
      utils::Timer::instance().start_timer("compute_num_incident_nets", "Compute Num Incident Nets", true);
      // Remap hyperedge ids in temporary incident nets to hyperedge ids of the
      // coarse hypergraph and remove singple-pin/parallel hyperedges.
      tbb::parallel_for(ID(0), num_hypernodes, [&](const HypernodeID& id) {
        const size_t incident_nets_start =  tmp_hypernodes[id].firstEntry();
        size_t incident_nets_end = tmp_hypernodes[id].firstInvalidEntry();
        for ( size_t pos = incident_nets_start; pos < incident_nets_end; ++pos ) {
          const HyperedgeID he = tmp_incident_nets[pos];
          if ( he_mapping.value(he) ) {
            tmp_incident_nets[pos] = he_mapping[he];
          } else {
            std::swap(tmp_incident_nets[pos--], tmp_incident_nets[--incident_nets_end]);
          }
        }
        const size_t incident_nets_size = incident_nets_end - incident_nets_start;
        tmp_hypernodes[id].setSize(incident_nets_size);
        tmp_num_incident_nets[id] = incident_nets_size;
      });

      // Compute start position of the incident nets for each vertex inside
      // the coarsened incident net array
      parallel::TBBPrefixSum<parallel::IntegralAtomicWrapper<size_t>, Array>
        num_incident_nets_prefix_sum(tmp_num_incident_nets);
      tbb::parallel_scan(tbb::blocked_range<size_t>(
        0UL, UI64(num_hypernodes)), num_incident_nets_prefix_sum);
      const size_t total_degree = num_incident_nets_prefix_sum.total_sum();
      hypergraph._total_degree = total_degree;
      hypergraph._incident_nets.resize(total_degree);
      utils::Timer::instance().stop_timer("compute_num_incident_nets");

      utils::Timer::instance().start_timer("setup_incident_nets", "Setup Incidenct Nets", true);
      // Write incident nets from temporary buffer to incident nets array
      tbb::parallel_for(ID(0), num_hypernodes, [&](const HypernodeID& id) {
        const size_t incident_nets_start = num_incident_nets_prefix_sum[id];
        Hypernode& hn = hypergraph._hypernodes[id];
        hn = std::move(tmp_hypernodes[id]);
        const size_t tmp_incident_nets_start = hn.firstEntry();
        std::memcpy(hypergraph._incident_nets.data() + incident_nets_start,
                    tmp_incident_nets.data() + tmp_incident_nets_start,
                    sizeof(HyperedgeID) * hn.size());
        hn.setFirstEntry(incident_nets_start);
      });
      utils::Timer::instance().stop_timer("setup_incident_nets");
      utils::Timer::instance().stop_timer("setup_hypernodes");
    });
    utils::Timer::instance().stop_timer("contract_hypergraph");

    // Initialize Communities and Update Total Weight
    utils::Timer::instance().start_timer("setup_communities", "Setup Communities");
    tbb::parallel_invoke([&] {
      if ( _community_support.isInitialized() ) {
        hypergraph.initializeCommunities();
        if ( _community_support.areCommunityHyperedgesInitialized() ) {
          hypergraph.initializeCommunityHyperedges(task_group_id);
        }
      }
    }, [&] {
      hypergraph.updateTotalWeight(task_group_id);
    }, [&] {
      // graph edge ID mapping
      hypergraph._num_graph_edges_up_to.resize(num_hyperedges + 1);
      tbb::parallel_for(0U, num_hyperedges, [&](const HyperedgeID e) {
        hypergraph._num_graph_edges_up_to[e+1] = static_cast<HyperedgeID>(hypergraph.edgeSize(e) == 2);
      }, tbb::static_partitioner());
      hypergraph._num_graph_edges_up_to[0] = 0;

      parallel::TBBPrefixSum<HyperedgeID, Array> scan_graph_edges(hypergraph._num_graph_edges_up_to);
      tbb::parallel_scan(tbb::blocked_range<size_t>(0, num_hyperedges + 1), scan_graph_edges);
      hypergraph._num_graph_edges = scan_graph_edges.total_sum();
    });
    utils::Timer::instance().stop_timer("setup_communities");

    hypergraph._tmp_contraction_buffer = _tmp_contraction_buffer;
    _tmp_contraction_buffer = nullptr;
    return hypergraph;
  }

  // ####################### Remove / Restore Hyperedges #######################

  /*!
  * Removes a hyperedge from the hypergraph. This includes the removal of he from all
  * of its pins and to disable the hyperedge.
  *
  * NOTE, this function is not thread-safe and should only be called in a single-threaded
  * setting.
  */
  void removeEdge(const HyperedgeID he) {
    ASSERT(edgeIsEnabled(he), "Hyperedge" << he << "is disabled");
    for ( const HypernodeID& pin : pins(he) ) {
      removeIncidentEdgeFromHypernode(he, pin);
    }
    ++_num_removed_hyperedges;
    disableHyperedge(he);
  }

  // ####################### Initialization / Reset Functions #######################

  /*!
   * Initializes community-related information after all vertices are assigned to a community.
   * This includes:
   *  1.) Number of Communities
   *  2.) Number of Vertices per Community
   *  3.) Number of Pins per Community
   *  4.) For each hypernode v of community C, we compute a unique id within
   *      that community in the range [0, |C|)
   */
  void initializeCommunities() {
    _community_support.initialize(*this);
  }

  /*!
  * Initializes community hyperedges.
  * This includes:
  *   1.) Sort the pins of each hyperedge in increasing order of their community id
  *   2.) Introduce for each community id contained in a hyperedge a seperate
  *       community hyperedge pointing to a range of consecutive pins with
  *       same community in that hyperedge
  */
  void initializeCommunityHyperedges(const TaskGroupID) {
    _community_support.initializeCommunityHyperedges(*this);
  }

  /*!
   * Removes all community hyperedges from the hypergraph after parallel community
   * coarsening terminates.
   */
  void removeCommunityHyperedges(const TaskGroupID,
                                 const parallel::scalable_vector<HypernodeID>& contraction_index = {}) {
    _community_support.removeCommunityHyperedges(contraction_index);
  }

  // ####################### Copy #######################

  // ! Copy static hypergraph in parallel
  StaticHypergraph copy(const TaskGroupID task_group_id) {
    StaticHypergraph hypergraph;

    hypergraph._num_hypernodes = _num_hypernodes;
    hypergraph._num_removed_hypernodes = _num_removed_hypernodes;
    hypergraph._num_hyperedges = _num_hyperedges;
    hypergraph._num_removed_hyperedges = _num_removed_hyperedges;
    hypergraph._max_edge_size = _max_edge_size;
    hypergraph._num_pins = _num_pins;
    hypergraph._num_graph_edges = _num_graph_edges;
    hypergraph._total_degree = _total_degree;
    hypergraph._total_weight = _total_weight;

    tbb::parallel_invoke([&] {
      hypergraph._hypernodes.resize(_hypernodes.size());
      memcpy(hypergraph._hypernodes.data(), _hypernodes.data(),
        sizeof(Hypernode) * _hypernodes.size());
    }, [&] {
      hypergraph._incident_nets.resize(_incident_nets.size());
      memcpy(hypergraph._incident_nets.data(), _incident_nets.data(),
        sizeof(HyperedgeID) * _incident_nets.size());
    }, [&] {
      hypergraph._hyperedges.resize(_hyperedges.size());
      memcpy(hypergraph._hyperedges.data(), _hyperedges.data(),
        sizeof(Hyperedge) * _hyperedges.size());
    }, [&] {
      hypergraph._incidence_array.resize(_incidence_array.size());
      memcpy(hypergraph._incidence_array.data(), _incidence_array.data(),
        sizeof(HypernodeID) * _incidence_array.size());
    }, [&] {
      hypergraph._num_graph_edges_up_to.resize(_num_graph_edges_up_to.size());
      memcpy(hypergraph._num_graph_edges_up_to.data(), _num_graph_edges_up_to.data(),
             sizeof(HyperedgeID) * _num_graph_edges_up_to.size());
    }, [&] {
      hypergraph._community_support = _community_support.copy(task_group_id);
    });
    return hypergraph;
  }

  // ! Copy static hypergraph sequential
  StaticHypergraph copy() {
    StaticHypergraph hypergraph;

    hypergraph._num_hypernodes = _num_hypernodes;
    hypergraph._num_removed_hypernodes = _num_removed_hypernodes;
    hypergraph._num_hyperedges = _num_hyperedges;
    hypergraph._num_removed_hyperedges = _num_removed_hyperedges;
    hypergraph._max_edge_size = _max_edge_size;
    hypergraph._num_pins = _num_pins;
    hypergraph._num_graph_edges = _num_graph_edges;
    hypergraph._total_degree = _total_degree;
    hypergraph._total_weight = _total_weight;

    hypergraph._hypernodes.resize(_hypernodes.size());
    memcpy(hypergraph._hypernodes.data(), _hypernodes.data(),
      sizeof(Hypernode) * _hypernodes.size());
    hypergraph._incident_nets.resize(_incident_nets.size());
    memcpy(hypergraph._incident_nets.data(), _incident_nets.data(),
      sizeof(HyperedgeID) * _incident_nets.size());

    hypergraph._hyperedges.resize(_hyperedges.size());
    memcpy(hypergraph._hyperedges.data(), _hyperedges.data(),
      sizeof(Hyperedge) * _hyperedges.size());
    hypergraph._incidence_array.resize(_incidence_array.size());
    memcpy(hypergraph._incidence_array.data(), _incidence_array.data(),
      sizeof(HypernodeID) * _incidence_array.size());
    hypergraph._num_graph_edges_up_to.resize(_num_graph_edges_up_to.size());
    memcpy(hypergraph._num_graph_edges_up_to.data(), _num_graph_edges_up_to.data(),
           sizeof(HyperedgeID) * _num_graph_edges_up_to.size());

    hypergraph._community_support = _community_support.copy();

    return hypergraph;
  }

  // ! Free internal data in parallel
  void freeInternalData() {
    if ( _num_hypernodes > 0 || _num_hyperedges > 0 ) {
      tbb::parallel_invoke([&] {
        _community_support.freeInternalData();
      }, [&] {
        freeTmpContractionBuffer();
      });
    }
    _num_hypernodes = 0;
    _num_hyperedges = 0;
  }

  void freeTmpContractionBuffer() {
    if ( _tmp_contraction_buffer ) {
      delete(_tmp_contraction_buffer);
      _tmp_contraction_buffer = nullptr;
    }
  }

  void memoryConsumption(utils::MemoryTreeNode* parent) const {
    ASSERT(parent);

    parent->addChild("Hypernodes", sizeof(Hypernode) * _hypernodes.size());
    parent->addChild("Incident Nets", sizeof(HyperedgeID) * _incident_nets.size());
    parent->addChild("Hyperedges", sizeof(Hyperedge) * _hyperedges.size());
    parent->addChild("Incidence Array", sizeof(HypernodeID) * _incidence_array.size());
    parent->addChild("Graph Edge ID Mapping", sizeof(HyperedgeID) * _num_graph_edges_up_to.size());

    utils::MemoryTreeNode* community_support_node = parent->addChild("Community Support");
    _community_support.memoryConsumption(community_support_node);
  }

 private:
  friend class StaticHypergraphFactory;
  template<typename Hypergraph>
  friend class CommunitySupport;

  // ####################### Hypernode Information #######################

  // ! Accessor for hypernode-related information
  KAHYPAR_ATTRIBUTE_ALWAYS_INLINE const Hypernode& hypernode(const HypernodeID u) const {
    ASSERT(u <= _num_hypernodes, "Hypernode" << u << "does not exist");
    return _hypernodes[u];
  }

  // ! To avoid code duplication we implement non-const version in terms of const version
  KAHYPAR_ATTRIBUTE_ALWAYS_INLINE Hypernode& hypernode(const HypernodeID u) {
    return const_cast<Hypernode&>(static_cast<const StaticHypergraph&>(*this).hypernode(u));
  }

  // ####################### Hyperedge Information #######################

  // ! Accessor for hyperedge-related information
  KAHYPAR_ATTRIBUTE_ALWAYS_INLINE const Hyperedge& hyperedge(const HyperedgeID e) const {
    ASSERT(e <= _num_hyperedges, "Hyperedge" << e << "does not exist");
    return _hyperedges[e];
  }

  // ! To avoid code duplication we implement non-const version in terms of const version
  KAHYPAR_ATTRIBUTE_ALWAYS_INLINE Hyperedge& hyperedge(const HyperedgeID e) {
    return const_cast<Hyperedge&>(static_cast<const StaticHypergraph&>(*this).hyperedge(e));
  }

  // ####################### Remove / Restore Hyperedges #######################

  // ! Removes hyperedge e from the incident nets of vertex hn
  KAHYPAR_ATTRIBUTE_ALWAYS_INLINE void removeIncidentEdgeFromHypernode(const HyperedgeID e,
                                                                       const HypernodeID u) {
    using std::swap;
    ASSERT(!hypernode(u).isDisabled(), "Hypernode" << u << "is disabled");

    Hypernode& hn = hypernode(u);
    size_t incident_nets_pos = hn.firstEntry();
    for ( ; incident_nets_pos < hn.firstInvalidEntry(); ++incident_nets_pos ) {
      if ( _incident_nets[incident_nets_pos] == e ) {
        break;
      }
    }
    ASSERT(incident_nets_pos < hn.firstInvalidEntry());
    swap(_incident_nets[incident_nets_pos], _incident_nets[hn.firstInvalidEntry() - 1]);
    hn.setSize(hn.size() - 1);
  }

  // ! Inserts hyperedge he to incident nets array of vertex hn
  KAHYPAR_ATTRIBUTE_ALWAYS_INLINE void insertIncidentEdgeToHypernode(const HyperedgeID e,
                                                                     const HypernodeID u) {
    using std::swap;
    Hypernode& hn = hypernode(u);
    ASSERT(!hn.isDisabled(), "Hypernode" << u << "is disabled");
    HEAVY_REFINEMENT_ASSERT(std::count(_incident_nets.cbegin() + hn.firstEntry(),
                                       _incident_nets.cbegin() + hn.firstInvalidEntry(), e) == 0,
                        "HN" << u << "is already connected to HE" << e);
    const size_t incident_nets_start = hn.firstInvalidEntry();
    const size_t incident_nets_end = hypernode(u + 1).firstEntry();
    size_t incident_nets_pos = incident_nets_start;
    for ( ; incident_nets_pos < incident_nets_end; ++incident_nets_pos ) {
      if ( _incident_nets[incident_nets_pos] == e ) {
        break;
      }
    }
    ASSERT(incident_nets_pos < incident_nets_end);
    swap(_incident_nets[incident_nets_start], _incident_nets[incident_nets_pos]);
    hn.setSize(hn.size() + 1);
  }

  // ! Allocate the temporary contraction buffer
  void allocateTmpContractionBuffer() {
    if ( !_tmp_contraction_buffer ) {
      _tmp_contraction_buffer = new TmpContractionBuffer(
        _num_hypernodes, _num_hyperedges, _num_pins);
    }
  }

  // ! Number of hypernodes
  HypernodeID _num_hypernodes;
  // ! Number of removed hypernodes
  HypernodeID _num_removed_hypernodes;
  // ! Number of hyperedges
  HyperedgeID _num_hyperedges;
  // ! Number of removed hyperedges
  HyperedgeID _num_removed_hyperedges;
  // ! Maximum size of a hyperedge
  HypernodeID _max_edge_size;
  // ! Number of pins
  HypernodeID _num_pins;
  // ! Number of graph edges (hyperedges of size two)
  HyperedgeID _num_graph_edges;
  // ! Total degree of all vertices
  HypernodeID _total_degree;
  // ! Total weight of hypergraph
  HypernodeWeight _total_weight;

  // ! Hypernodes
  Array<Hypernode> _hypernodes;
  // ! Pins of hyperedges
  IncidentNets _incident_nets;
  // ! Hyperedges
  Array<Hyperedge> _hyperedges;
  // ! Incident nets of hypernodes
  IncidenceArray _incidence_array;

  // ! Number of graph edges with smaller ID than the access ID
  Array<HyperedgeID> _num_graph_edges_up_to;

  // ! Community Information and Stats
  CommunitySupport<StaticHypergraph> _community_support;

  // ! Data that is reused throughout the multilevel hierarchy
  // ! to contract the hypergraph and to prevent expensive allocations
  TmpContractionBuffer* _tmp_contraction_buffer;
};

} // namespace ds
} // namespace mt_kahypar<|MERGE_RESOLUTION|>--- conflicted
+++ resolved
@@ -984,11 +984,8 @@
             for ( size_t pos = incidence_array_start; pos < incidence_array_start + contracted_size; ++pos ) {
               footprint += kahypar::math::hash(tmp_incidence_array[pos]);
             }
-<<<<<<< HEAD
-            hyperedge_hash_map.insert(footprint, ContractedHyperedgeInformation{ he, footprint, contracted_size, true });
-=======
-            hyperedge_hash_map.insert(footprint, HyperedgeHash{ he, footprint, contracted_size, true });
->>>>>>> e181e7b8
+            hyperedge_hash_map.insert(footprint,
+              ContractedHyperedgeInformation{ he, footprint, contracted_size, true });
           } else {
             // Hyperedge becomes a single-pin hyperedge
             valid_hyperedges[he] = 0;
