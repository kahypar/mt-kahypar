/*******************************************************************************
 * This file is part of KaHyPar.
 *
 * Copyright (C) 2019 Tobias Heuer <tobias.heuer@kit.edu>
 * Copyright (C) 2020 Lars Gottesbüren <lars.gottesbueren@kit.edu>
 *
 * KaHyPar is free software: you can redistribute it and/or modify
 * it under the terms of the GNU General Public License as published by
 * the Free Software Foundation, either version 3 of the License, or
 * (at your option) any later version.
 *
 * KaHyPar is distributed in the hope that it will be useful,
 * but WITHOUT ANY WARRANTY; without even the implied warranty of
 * MERCHANTABILITY or FITNESS FOR A PARTICULAR PURPOSE.  See the
 * GNU General Public License for more details.
 *
 * You should have received a copy of the GNU General Public License
 * along with KaHyPar.  If not, see <http://www.gnu.org/licenses/>.
 *
 ******************************************************************************/

#pragma once

#include <atomic>
#include <type_traits>
#include <mutex>

#include "tbb/parallel_invoke.h"

#include "kahypar/meta/mandatory.h"

#include "mt-kahypar/datastructures/hypergraph_common.h"
#include "mt-kahypar/datastructures/connectivity_set.h"
#include "mt-kahypar/datastructures/pin_count_in_part.h"
#include "mt-kahypar/parallel/atomic_wrapper.h"
#include "mt-kahypar/parallel/stl/scalable_vector.h"
#include "mt-kahypar/parallel/stl/thread_locals.h"
#include "mt-kahypar/utils/range.h"
#include "mt-kahypar/utils/timer.h"

#include "mt-kahypar/datastructures/async/async_common.h"
#include "mt-kahypar/datastructures/gain_cache.h"


namespace mt_kahypar {
namespace ds {

template <typename Hypergraph = Mandatory,
          typename HypergraphFactory = Mandatory,
          typename GainCache = Mandatory>
class PartitionedHypergraph {
private:
  static_assert(!Hypergraph::is_partitioned,  "Only unpartitioned hypergraphs are allowed");

  // ! Function that will be called for each incident hyperedge of a moved vertex with the following arguments
  // !  1) hyperedge ID, 2) weight, 3) size, 4) pin count in from-block after move, 5) pin count in to-block after move
  // ! Can be implemented to obtain correct km1 or cut improvements of the move
  using DeltaFunction = std::function<void (const HyperedgeID, const HyperedgeWeight, const HypernodeID, const HypernodeID, const HypernodeID)>;
  #define NOOP_FUNC [] (const HyperedgeID, const HyperedgeWeight, const HypernodeID, const HypernodeID, const HypernodeID) { }

  struct NoOpGainCacheUpdateFunc {
      template<typename PinIteratorT>
      void operator() (const HyperedgeWeight, IteratorRange<PinIteratorT>, const PartitionID, const HypernodeID, const PartitionID, const HypernodeID) {}
  };

  // REVIEW NOTE: Can't we use a lambda in changeNodePart. And write a second function that calls the first with a lambda that does nothing.
  // Then we could guarantee inlining
  // This would also reduce the code/documentation copy-pasta for with or without gain updates

  static constexpr bool enable_heavy_assert = true;

 public:

  static constexpr bool is_static_hypergraph = Hypergraph::is_static_hypergraph;
  static constexpr bool is_partitioned = true;
  static constexpr bool supports_connectivity_set = true;

  static constexpr HyperedgeID HIGH_DEGREE_THRESHOLD = ID(100000);

  using HypernodeIterator = typename Hypergraph::HypernodeIterator;
  using HyperedgeIterator = typename Hypergraph::HyperedgeIterator;
  using IncidenceIterator = typename Hypergraph::IncidenceIterator;
  using IncidentNetsIterator = typename Hypergraph::IncidentNetsIterator;

  PartitionedHypergraph() = default;

  explicit PartitionedHypergraph(const PartitionID k,
                                 Hypergraph& hypergraph) :
    _is_gain_cache_initialized(false),
    _k(k),
    _hg(&hypergraph),
    _part_weights(k, CAtomic<HypernodeWeight>(0)),
    _part_ids(
        "Refinement", "part_ids", hypergraph.initialNumNodes(), false, false),
    _pins_in_part(hypergraph.initialNumEdges(), k, hypergraph.maxEdgeSize(), false),
    _connectivity_set(hypergraph.initialNumEdges(), k, false),
    _hg_query_funcs(std::make_unique<HGQueryFunctions>(makeQueryFunctionsObject())),
    _gain_cache(hypergraph.initialNumNodes(), k, _hg_query_funcs.get()),
    _pin_count_update_ownership(
        "Refinement", "pin_count_update_ownership", hypergraph.initialNumEdges(), true, false) {
    _part_ids.assign(hypergraph.initialNumNodes(), kInvalidPartition, false);
  }

  explicit PartitionedHypergraph(const PartitionID k,
<<<<<<< HEAD
                                 const TaskGroupID task_group_id,
                                 Hypergraph& hypergraph) :
=======
                                 Hypergraph& hypergraph,
                                 parallel_tag_t) :
>>>>>>> dd086024
    _is_gain_cache_initialized(false),
    _k(k),
    _hg(&hypergraph),
    _part_weights(k, CAtomic<HypernodeWeight>(0)),
    _part_ids(),
    _pins_in_part(),
    _connectivity_set(0, 0),
    _hg_query_funcs(std::make_unique<HGQueryFunctions>(makeQueryFunctionsObject())),
    _gain_cache(task_group_id, _hg_query_funcs.get()),
    _pin_count_update_ownership() {
    tbb::parallel_invoke([&] {
      _part_ids.resize(
        "Refinement", "vertex_part_info", hypergraph.initialNumNodes());
      _part_ids.assign(hypergraph.initialNumNodes(), kInvalidPartition);
    }, [&] {
      _pins_in_part.initialize(hypergraph.initialNumEdges(), k, hypergraph.maxEdgeSize());
    }, [&] {
      _connectivity_set = ConnectivitySets(hypergraph.initialNumEdges(), k);
    }, [&] {
      _gain_cache.parallel_resize(hypergraph.initialNumNodes(),k);
    }, [&] {
      _pin_count_update_ownership.resize(
        "Refinement", "pin_count_update_ownership", hypergraph.initialNumEdges(), true);
    });
  }

  // REVIEW NOTE why do we delete copy assignment/construction? wouldn't it be useful to make a copy, e.g. for initial partitioning
  PartitionedHypergraph(const PartitionedHypergraph&) = delete;
  PartitionedHypergraph & operator= (const PartitionedHypergraph &) = delete;

  PartitionedHypergraph(PartitionedHypergraph&& other)  noexcept :
    _is_gain_cache_initialized(other._is_gain_cache_initialized),
    _k(other._k),
    _hg(std::move(other._hg)),
    _part_weights(std::move(other._part_weights)),
    _part_ids(std::move(other._part_ids)),
    _pins_in_part(std::move(other._pins_in_part)),
    _connectivity_set(std::move(other._connectivity_set)),
    _hg_query_funcs(std::make_unique<HGQueryFunctions>(makeQueryFunctionsObject())),
    _gain_cache(std::move(other._gain_cache)),
    _pin_count_update_ownership(std::move(other._pin_count_update_ownership)) {

      // Reset query functions for GainCache (so references point to functions in new PHG)
      _gain_cache.assignHGQueryFunctions(_hg_query_funcs.get());
  }

  PartitionedHypergraph & operator= (PartitionedHypergraph&& other)  noexcept {
      _is_gain_cache_initialized = other._is_gain_cache_initialized;
      _k = other._k;
      _hg = std::move(other._hg);
      _part_weights = std::move(other._part_weights);
      _part_ids = std::move(other._part_ids);
      _pins_in_part = std::move(other._pins_in_part);
      _connectivity_set = std::move(other._connectivity_set);
      _gain_cache = std::move(other._gain_cache);
      _pin_count_update_ownership = std::move(other._pin_count_update_ownership);

      // Reset query functions for GainCache (so references point to functions in this PHG)
      _hg_query_funcs = std::make_unique<HGQueryFunctions>(makeQueryFunctionsObject());
      _gain_cache.assignHGQueryFunctions(_hg_query_funcs.get());

      return *this;
  }

  ~PartitionedHypergraph() {
    freeInternalData();
  }

  HGQueryFunctions makeQueryFunctionsObject() {
      auto part_id = [&](const HypernodeID hn) {return partID(hn);};
      auto conn_set = [&](const HyperedgeID he) {return _connectivity_set.connectivitySet(he);};
      auto is_node_enabled = [&](const HypernodeID hn) {return nodeIsEnabled(hn);};
      auto pin_count_in_part = [&](const HyperedgeID he, const PartitionID p) {return pinCountInPart(he, p);};
      return {part_id, conn_set, is_node_enabled, pin_count_in_part};
  }

  // ####################### General Hypergraph Stats ######################

  Hypergraph& hypergraph() {
    ASSERT(_hg);
    return *_hg;
  }

  void setHypergraph(Hypergraph& hypergraph) {
    _hg = &hypergraph;
  }

  // ! Initial number of hypernodes
  HypernodeID initialNumNodes() const {
    return _hg->initialNumNodes();
  }

  // ! Number of removed hypernodes
  HypernodeID numRemovedHypernodes() const {
    return _hg->numRemovedHypernodes();
  }

  // ! Initial number of hyperedges
  HyperedgeID initialNumEdges() const {
    return _hg->initialNumEdges();
  }

  // ! Initial number of pins
  HypernodeID initialNumPins() const {
    return _hg->initialNumPins();
  }

  // ! Initial sum of the degree of all vertices
  HypernodeID initialTotalVertexDegree() const {
    return _hg->initialTotalVertexDegree();
  }

  // ! Total weight of hypergraph
  HypernodeWeight totalWeight() const {
    return _hg->totalWeight();
  }

  // ! Number of blocks this hypergraph is partitioned into
  PartitionID k() const {
    return _k;
  }

  // ! Version of the underlying hypergraph
  size_t version() const {
      return _hg->version();
  }

  // ####################### Iterators #######################

  // ! Iterates in parallel over all active nodes and calls function f
  // ! for each vertex
  template<typename F>
  void doParallelForAllNodes(const F& f) {
    static_cast<const PartitionedHypergraph&>(*this).doParallelForAllNodes(f);
  }

  // ! Iterates in parallel over all active nodes and calls function f
  // ! for each vertex
  template<typename F>
  void doParallelForAllNodes(const F& f) const {
    _hg->doParallelForAllNodes(f);
  }

  // ! Iterates in parallel over all active edges and calls function f
  // ! for each net
  template<typename F>
  void doParallelForAllEdges(const F& f) {
    static_cast<const PartitionedHypergraph&>(*this).doParallelForAllEdges(f);
  }

  // ! Iterates in parallel over all active edges and calls function f
  // ! for each net
  template<typename F>
  void doParallelForAllEdges(const F& f) const {
    _hg->doParallelForAllEdges(f);
  }

  // ! Returns an iterator over the set of active nodes of the hypergraph
  IteratorRange<HypernodeIterator> nodes() const {
    return _hg->nodes();
  }

  // ! Returns an iterator over the set of active edges of the hypergraph
  IteratorRange<HyperedgeIterator> edges() const {
    return _hg->edges();
  }

  // ! Returns a range to loop over the incident nets of hypernode u.
  IteratorRange<IncidentNetsIterator> incidentEdges(const HypernodeID u) const {
    return _hg->incidentEdges(u);
  }

  // ! Returns a range to loop over the pins of hyperedge e.
  IteratorRange<IncidenceIterator> pins(const HyperedgeID e) const {
    return _hg->pins(e);
  }

  // ! Returns a range to loop over the set of block ids contained in hyperedge e.
  IteratorRange<ConnectivitySets::Iterator> connectivitySet(const HyperedgeID e) const {
    ASSERT(_hg->edgeIsEnabled(e), "Hyperedge" << e << "is disabled");
    ASSERT(e < _hg->initialNumEdges(), "Hyperedge" << e << "does not exist");
    return _connectivity_set.connectivitySet(e);
  }

  // ####################### Hypernode Information #######################

  // ! Weight of a vertex
  HypernodeWeight nodeWeight(const HypernodeID u) const {
    return _hg->nodeWeight(u);
  }

  // ! Sets the weight of a vertex
  void setNodeWeight(const HypernodeID u, const HypernodeWeight weight) {
    const PartitionID block = partID(u);
    if ( block != kInvalidPartition ) {
      ASSERT(block < _k);
      const HypernodeWeight delta = weight - _hg->nodeWeight(u);
      _part_weights[block] += delta;
    }
    _hg->setNodeWeight(u, weight);
  }

  // ! Degree of a hypernode
  HyperedgeID nodeDegree(const HypernodeID u) const {
    return _hg->nodeDegree(u);
  }

  // ! Returns, whether a hypernode is enabled or not
  bool nodeIsEnabled(const HypernodeID u) const {
    return _hg->nodeIsEnabled(u);
  }

  // ! Enables a hypernode (must be disabled before)
  void enableHypernode(const HypernodeID u) {
    _hg->enableHypernode(u);
  }

  // ! Disable a hypernode (must be enabled before)
  void disableHypernode(const HypernodeID u) {
    _hg->disableHypernode(u);
  }

  // ! Restores a degree zero hypernode
  void restoreDegreeZeroHypernode(const HypernodeID u, const PartitionID to) {
    _hg->restoreDegreeZeroHypernode(u);
    setNodePart(u, to);
  }

  // ####################### Hyperedge Information #######################

  // ! Weight of a hyperedge
  HypernodeWeight edgeWeight(const HyperedgeID e) const {
    return _hg->edgeWeight(e);
  }

  // ! Sets the weight of a hyperedge
  void setEdgeWeight(const HyperedgeID e, const HyperedgeWeight weight) {
    _hg->setEdgeWeight(e, weight);
  }

  // ! Number of pins of a hyperedge
  HypernodeID edgeSize(const HyperedgeID e) const {
    return _hg->edgeSize(e);
  }

  // ! Returns, whether a hyperedge is enabled or not
  bool edgeIsEnabled(const HyperedgeID e) const {
    return _hg->edgeIsEnabled(e);
  }

  // ! Enables a hyperedge (must be disabled before)
  void enableHyperedge(const HyperedgeID e) {
    _hg->enableHyperedge(e);
  }

  // ! Disabled a hyperedge (must be enabled before)
  void disableHyperedge(const HyperedgeID e) {
    _hg->disableHyperedge(e);
  }

  bool isGraphEdge(const HyperedgeID e) const {
    return _hg->isGraphEdge(e);
  }

  HyperedgeID graphEdgeID(const HyperedgeID e) const {
    return _hg->graphEdgeID(e);
  }

  HyperedgeID nonGraphEdgeID(const HyperedgeID e) const {
    return _hg->nonGraphEdgeID(e);
  }

  HypernodeID graphEdgeHead(const HyperedgeID e, const HypernodeID tail) const {
    return _hg->graphEdgeHead(e, tail);
  }

  // ####################### Uncontraction #######################

  /**
   * Uncontracts a batch of contractions in parallel. The batches must be uncontracted exactly
   * in the order computed by the function createBatchUncontractionHierarchy(...).
   */
  void uncontract(const Batch& batch) {
    // Set block ids of contraction partners
    tbb::parallel_for(0UL, batch.size(), [&](const size_t i) {
      const Memento& memento = batch[i];
      ASSERT(nodeIsEnabled(memento.u));
      ASSERT(!nodeIsEnabled(memento.v));
      const PartitionID part_id = partID(memento.u);
      ASSERT(part_id != kInvalidPartition && part_id < _k);
      setOnlyNodePart(memento.v, part_id);
    });

    _hg->uncontract(batch,
      [&](const HypernodeID u, const HypernodeID v, const HyperedgeID he) {
        // In this case, u and v are incident to hyperedge he after uncontraction
        const PartitionID block = partID(u);
        const HypernodeID pin_count_in_part_after = incrementPinCountInPartWithoutGainUpdate(he, block);
        ASSERT(pin_count_in_part_after > 1, V(u) << V(v) << V(he));

        if ( _is_gain_cache_initialized ) {
          // If u was the only pin of hyperedge he in its block before then moving out vertex u
          // of hyperedge he does not decrease the connectivity any more after the
          // uncontraction => b(u) -= w(he)
          const HyperedgeWeight edge_weight = edgeWeight(he);
            _gain_cache.updateForUncontractCaseOne(he, edge_weight, v, block, pin_count_in_part_after, pins(he));
        }
      },
      [&](const HypernodeID u, const HypernodeID v, const HyperedgeID he) {
        // In this case, u is replaced by v in hyperedge he
        // => Pin counts of hyperedge he does not change
        if ( _is_gain_cache_initialized ) {
          const PartitionID block = partID(u);
          const HyperedgeWeight edge_weight = edgeWeight(he);
          _gain_cache.updateForUncontractCaseTwo(he, edge_weight, u, v, pinCountInPart(he, block));
        }
      });
  }

  void uncontract(const ContractionGroup& group) {

      // Set block ids of contraction partners
     for (auto& memento : group) {
          ASSERT(nodeIsEnabled(memento.u));
          ASSERT(!nodeIsEnabled(memento.v));
          const PartitionID part_id = partID(memento.u);
          ASSERT(part_id != kInvalidPartition && part_id < _k);
          setOnlyNodePart(memento.v, part_id);
     }

     auto get_local_conn_set_bitset = [&] () -> PartitionBitSet& {
         std::unique_ptr<PartitionBitSet>& conn_set_bitset = _conn_set_snapshots.local();
         if (!conn_set_bitset) conn_set_bitset = std::make_unique<PartitionBitSet>(_k);
         ASSERT(conn_set_bitset->size() == _k);
         return *conn_set_bitset;
     };

     auto get_local_parts_with_one_pin_bitset = [&] () -> PartitionBitSet& {
         std::unique_ptr<PartitionBitSet>& parts_with_one_pin_bitset = _parts_with_one_pin_snapshots.local();
         if (!parts_with_one_pin_bitset) parts_with_one_pin_bitset = std::make_unique<PartitionBitSet>(_k);
         ASSERT(parts_with_one_pin_bitset->size() == _k);
         return *parts_with_one_pin_bitset;
     };

     auto takeConnectivitySetSnapshots = [&] (const HyperedgeID he, PartitionBitSet& conn_set_bitset,
             PartitionBitSet& parts_with_one_pin_bitset) {
         HEAVY_REFINEMENT_ASSERT(conn_set_bitset.begin() == conn_set_bitset.end());
         HEAVY_REFINEMENT_ASSERT(parts_with_one_pin_bitset.begin() == parts_with_one_pin_bitset.end());
         for (const auto& p : connectivitySet(he)) {
             conn_set_bitset.set_true(p);
             if (pinCountInPart(he, p) == 1) {
                 parts_with_one_pin_bitset.set_true(p);
             }
         }
     };

     _hg->uncontract(group,
                      [&](const HypernodeID u, const HypernodeID v, const HyperedgeID he) {
                            // (This is always called while pin count update ownership for he has been locked by _hg->uncontract();
                            // release that lock here at right point)
                            // In this case, u and v are incident to hyperedge he after uncontraction

                          // Update pin count and take snapshot of pin state for gain cache update. This way the gain
                          // cache does not have to be updated within the lock.
                          const PartitionID block = partID(u);
                          const HypernodeID pin_count_in_part_after = incrementPinCountInPartWithoutGainUpdate(
                                  he, block);
                          ASSERT(pin_count_in_part_after > 1, V(u) << V(v) << V(he));
                          if (_is_gain_cache_initialized) {

                              PartitionBitSet& conn_set = get_local_conn_set_bitset();
                              PartitionBitSet& parts_with_one_pin = get_local_parts_with_one_pin_bitset();
                              takeConnectivitySetSnapshots(he, conn_set, parts_with_one_pin);
                              auto pins_snapshot = pins(he);
                              _pin_count_update_ownership[he].unlock();

                              // If u was the only pin of hyperedge he in its block before then moving out vertex u
                              // of hyperedge he does not decrease the connectivity any more after the
                              // uncontraction => b(u) -= w(he)
                              const HyperedgeWeight edge_weight = edgeWeight(he);
                              _gain_cache.updateForUncontractCaseOne(edge_weight, v, block,
                                                                     pin_count_in_part_after, pins_snapshot,
                                                                     conn_set, parts_with_one_pin);
                          } else {
                              _pin_count_update_ownership[he].unlock();
                          }
                          },
                      [&](const HypernodeID u, const HypernodeID v, const HyperedgeID he) {
                          // (This is always called while pin count update ownership for he has been locked by _hg->uncontract();
                          // release that lock here at right point)
                          // In this case, u is replaced by v in hyperedge he
                          // => Pin counts of hyperedge he does not change
                          if (_is_gain_cache_initialized) {
                              PartitionBitSet& conn_set = get_local_conn_set_bitset();
                              PartitionBitSet& parts_with_one_pin = get_local_parts_with_one_pin_bitset();
                              takeConnectivitySetSnapshots(he, conn_set, parts_with_one_pin);
                              _pin_count_update_ownership[he].unlock();

                              // In this case only v was part of hyperedge e before and
                              // u must be replaced by v in hyperedge e
                              const HyperedgeWeight edge_weight = edgeWeight(he);
                              _gain_cache.updateForUncontractCaseTwo(edge_weight, u, v, conn_set, parts_with_one_pin);
                          } else {
                              _pin_count_update_ownership[he].unlock();
                          }
                      },
                      [&](const HyperedgeID he) {
                            _pin_count_update_ownership[he].lock();
     });
  }


    // ####################### Restore Hyperedges #######################

  /*!
   * Restores a large hyperedge previously removed from the hypergraph.
   */
  void restoreLargeEdge(const HyperedgeID& he) {
    _hg->restoreLargeEdge(he);

    // Recalculate pin count in parts
    const size_t incidence_array_start = _hg->hyperedge(he).firstEntry();
    const size_t incidence_array_end = _hg->hyperedge(he).firstInvalidEntry();
    tls_enumerable_thread_specific< vec<HypernodeID> > ets_pin_count_in_part(_k, 0);
    tbb::parallel_for(incidence_array_start, incidence_array_end, [&](const size_t pos) {
      const HypernodeID pin = _hg->_incidence_array[pos];
      const PartitionID block = partID(pin);
      ++ets_pin_count_in_part.local()[block];
    });

    // Aggregate local pin count for each block
    for ( PartitionID block = 0; block < _k; ++block ) {
      HypernodeID pin_count_in_part = 0;
      for ( const vec<HypernodeID>& local_pin_count : ets_pin_count_in_part ) {
        pin_count_in_part += local_pin_count[block];
      }

      if ( pin_count_in_part > 0 ) {
        _pins_in_part.setPinCountInPart(he, block, pin_count_in_part);
        _connectivity_set.add(he, block);
      }
    }
  }

  /**
   * Restores a previously removed set of singple-pin and parallel hyperedges. Note, that hes_to_restore
   * must be exactly the same and given in the reverse order as returned by removeSinglePinAndParallelNets(...).
   */
  void restoreSinglePinAndParallelNets(const parallel::scalable_vector<ParallelHyperedge>& hes_to_restore) {
    // Restore hyperedges in hypergraph
    _hg->restoreSinglePinAndParallelNets(hes_to_restore);

    // Compute pin counts of restored hyperedges and gain cache values of vertices contained
    // single-pin hyperedges. Note, that restoring parallel hyperedges does not change any
    // value in the gain cache, since it already contributes to the gain via its representative.
    utils::Timer::instance().start_timer("update_pin_counts_and_gain_cache", "Update Pin Counts And Gain Cache");
    tls_enumerable_thread_specific< vec<HypernodeID> > ets_pin_count_in_part(_k, 0);
    tbb::parallel_for(0UL, hes_to_restore.size(), [&](const size_t i) {
      const HyperedgeID he = hes_to_restore[i].removed_hyperedge;
      const HyperedgeID representative = hes_to_restore[i].representative;
      ASSERT(edgeIsEnabled(he));
      const bool is_single_pin_he = edgeSize(he) == 1;
      if ( is_single_pin_he ) {
        // Restore single-pin net
        HypernodeID single_vertex_of_he = kInvalidHypernode;
        for ( const HypernodeID& pin : pins(he) ) {
          single_vertex_of_he = pin;
        }
        ASSERT(single_vertex_of_he != kInvalidHypernode);

        const PartitionID block_of_single_pin = partID(single_vertex_of_he);
        _connectivity_set.add(he, block_of_single_pin);
        _pins_in_part.setPinCountInPart(he, block_of_single_pin, 1);

        if ( _is_gain_cache_initialized ) {
          const HyperedgeWeight edge_weight = edgeWeight(he);
          _gain_cache.updateForRestoringSinglePinNet(edge_weight, single_vertex_of_he, block_of_single_pin);
        }
      } else {
        // Restore parallel net => pin count information given by representative
        ASSERT(edgeIsEnabled(representative));
        for ( const PartitionID& block : connectivitySet(representative) ) {
          _connectivity_set.add(he, block);
          _pins_in_part.setPinCountInPart(he, block, pinCountInPart(representative, block));
        }

        HEAVY_REFINEMENT_ASSERT([&] {
          for ( PartitionID block = 0; block < _k; ++block ) {
            if ( pinCountInPart(he, block) != pinCountInPartRecomputed(he, block) ) {
              LOG << "Pin count in part of hyperedge" << he << "in block" << block
                  << "is" << pinCountInPart(he, block) << ", but should be"
                  << pinCountInPartRecomputed(he, block);
              return false;
            }
          }
          return true;
        }());
      }
    });
    utils::Timer::instance().stop_timer("update_pin_counts_and_gain_cache");
  }

  // ####################### Partition Information #######################

  // ! Block that vertex u belongs to
  PartitionID partID(const HypernodeID u) const {
    ASSERT(u < initialNumNodes(), "Hypernode" << u << "does not exist");
    return _part_ids[u];
  }

  void setOnlyNodePart(const HypernodeID u, PartitionID p) {
    ASSERT(p != kInvalidPartition && p < _k);
    ASSERT(_part_ids[u] == kInvalidPartition);
    _part_ids[u] = p;
  }

  void setNodePart(const HypernodeID u, PartitionID p) {
    setOnlyNodePart(u, p);
    _part_weights[p].fetch_add(nodeWeight(u), std::memory_order_relaxed);
    for (HyperedgeID he : incidentEdges(u)) {
      lockHyperedge(he);
      incrementPinCountInPartWithoutGainUpdate(he, p);
      unlockHyperedge(he);
    }
  }

  // ! Changes the block id of vertex u from block 'from' to block 'to'
  // ! Returns true, if move of vertex u to corresponding block succeeds.

  template<typename SuccessFunc, typename DeltaFunc, typename GainCacheUpdateFunc>
  bool changeNodePart(const HypernodeID u,
                      PartitionID from,
                      PartitionID to,
                      HypernodeWeight max_weight_to,
                      SuccessFunc&& report_success,
<<<<<<< HEAD
                      DeltaFunc&& delta_func,
                      GainCacheUpdateFunc&& gain_cache_update_func,
                      bool concurrent_uncontractions = false) {
      assert(nodeIsEnabled(u));
      assert(partID(u) == from);
      assert(from != to);
      const HypernodeWeight wu = nodeWeight(u);
      const HypernodeWeight to_weight_after = _part_weights[to].add_fetch(wu, std::memory_order_relaxed);
      const HypernodeWeight from_weight_after = _part_weights[from].fetch_sub(wu, std::memory_order_relaxed);
=======
                      DeltaFunc&& delta_func) {
    assert(partID(u) == from);
    assert(from != to);
    const HypernodeWeight wu = nodeWeight(u);
    const HypernodeWeight to_weight_after = _part_weights[to].add_fetch(wu, std::memory_order_relaxed);
    const HypernodeWeight from_weight_after = _part_weights[from].fetch_sub(wu, std::memory_order_relaxed);
>>>>>>> dd086024
    if ( to_weight_after <= max_weight_to && from_weight_after > 0 ) {
      _part_ids[u] = to;
      report_success();
      for ( const HyperedgeID he : incidentEdges(u) ) {
          if (concurrent_uncontractions) {
              asyncUpdatePinCountOfHyperedge(he, from, to, delta_func, gain_cache_update_func);
          } else {
              updatePinCountOfHyperedge(he, from, to, delta_func, gain_cache_update_func);
          }
      }
      return true;
    } else {
      _part_weights[to].fetch_sub(wu, std::memory_order_relaxed);
      _part_weights[from].fetch_add(wu, std::memory_order_relaxed);
      return false;
    }
  }

  // curry
  template<typename SuccessFunc, typename DeltaFunc>
  bool changeNodePart(const HypernodeID u,
                      PartitionID from,
                      PartitionID to,
                      HypernodeWeight max_weight_to,
                      SuccessFunc&& report_success,
                      DeltaFunc&& delta_func,
                      bool concurrent_uncontractions = false) {
     return changeNodePart(u, from, to, max_weight_to, report_success, delta_func, NoOpGainCacheUpdateFunc(), concurrent_uncontractions);
  }

  // curry
  bool changeNodePart(const HypernodeID u,
                      PartitionID from,
                      PartitionID to,
                      const DeltaFunction& delta_func = NOOP_FUNC,
                      bool concurrent_uncontractions = false) {
    return changeNodePart(u, from, to,
      std::numeric_limits<HypernodeWeight>::max(), []{}, delta_func, concurrent_uncontractions);
  }


    template <typename PinIteratorT>
    MT_KAHYPAR_ATTRIBUTE_ALWAYS_INLINE
    void gainCacheUpdate(const HyperedgeWeight we, IteratorRange<PinIteratorT> pins,
                         const PartitionID from, const HypernodeID pin_count_in_from_part_after,
                         const PartitionID to, const HypernodeID pin_count_in_to_part_after) {

        _gain_cache.updateForMove(we, pins, from, pin_count_in_from_part_after, to, pin_count_in_to_part_after);
    }

    // ! Overload to satisfy GainCacheStrategy::deltaGainUpdates(). Not suited for concurrent uncontractions
    MT_KAHYPAR_ATTRIBUTE_ALWAYS_INLINE
    void gainCacheUpdate(const HyperedgeID he, const HyperedgeWeight we,
                         const PartitionID from, const HypernodeID pin_count_in_from_part_after,
                         const PartitionID to, const HypernodeID pin_count_in_to_part_after) {

        _gain_cache.updateForMove(we, pins(he), from, pin_count_in_from_part_after, to, pin_count_in_to_part_after);
    }


  // Make sure not to call phg.gainCacheUpdate(..) in delta_func for changeNodePartWithGainCacheUpdate
  template<typename SuccessFunc, typename DeltaFunc>
  bool changeNodePartWithGainCacheUpdate(const HypernodeID u,
                                         PartitionID from,
                                         PartitionID to,
                                         HypernodeWeight max_weight_to,
                                         SuccessFunc&& report_success,
                                         DeltaFunc&& delta_func,
                                         bool concurrent_uncontractions = false) {
    //ASSERT(_is_gain_cache_initialized, "Gain cache is not initialized");

    auto gain_cache_update = [&](const HyperedgeWeight edge_weight, IteratorRange<IncidenceIterator> pins,
                        const PartitionID from, const HypernodeID pin_count_in_from_part_after,
                        const PartitionID to, const HypernodeID pin_count_in_to_part_after) {
        gainCacheUpdate(edge_weight, pins, from, pin_count_in_from_part_after, to, pin_count_in_to_part_after);
    };

    return changeNodePart(u, from, to, max_weight_to, report_success, delta_func, gain_cache_update, concurrent_uncontractions);

  }

  bool changeNodePartWithGainCacheUpdate(const HypernodeID u, PartitionID from, PartitionID to,
                                         bool concurrent_uncontractions = false) {
    return changeNodePartWithGainCacheUpdate(u, from, to, std::numeric_limits<HypernodeWeight>::max(), [] { },
                                             NoOpDeltaFunc(), concurrent_uncontractions);
  }

  // ! Weight of a block
  HypernodeWeight partWeight(const PartitionID p) const {
    ASSERT(p != kInvalidPartition && p < _k);
    return _part_weights[p].load(std::memory_order_relaxed);
  }

  // ! Returns, whether hypernode u is adjacent to a least one cut hyperedge.
  bool isBorderNode(const HypernodeID u) const {
    if ( nodeDegree(u) <= HIGH_DEGREE_THRESHOLD ) {
      for ( const HyperedgeID& he : incidentEdges(u) ) {
        if ( connectivity(he) > 1 ) {
          return true;
        }
      }
      return false;
    } else {
      // TODO maybe we should allow these in label propagation? definitely not in FM
      // In case u is a high degree vertex, we omit the border node check and
      // and return false. Assumption is that it is very unlikely that such a
      // vertex can change its block.
      return false;
    }
  }

  HypernodeID numIncidentCutHyperedges(const HypernodeID u) const {
    HypernodeID num_incident_cut_hyperedges = 0;
    for ( const HyperedgeID& he : incidentEdges(u) ) {
      if ( connectivity(he) > 1 ) {
        ++num_incident_cut_hyperedges;
      }
    }
    return num_incident_cut_hyperedges;
  }

  // ! Number of blocks which pins of hyperedge e belongs to
  PartitionID connectivity(const HyperedgeID e) const {
    ASSERT(e < _hg->initialNumEdges(), "Hyperedge" << e << "does not exist");
    ASSERT(edgeIsEnabled(e), "Hyperedge" << e << "is disabled");
    return _connectivity_set.connectivity(e);
  }

  // ! Returns the number pins of hyperedge e that are part of block id
  HypernodeID pinCountInPart(const HyperedgeID e, const PartitionID p) const {
    ASSERT(e < _hg->initialNumEdges(), "Hyperedge" << e << "does not exist");
    ASSERT(edgeIsEnabled(e), "Hyperedge" << e << "is disabled");
    ASSERT(p != kInvalidPartition && p < _k);
    return _pins_in_part.pinCountInPart(e, p);
  }

  HyperedgeWeight moveFromBenefit(const HypernodeID u) const {
    //ASSERT(_is_gain_cache_initialized, "Gain cache is not initialized");
    return _gain_cache.moveFromBenefit(u);
  }

  HyperedgeWeight moveFromBenefit(const HypernodeID u, const PartitionID p) const {
      return _gain_cache.moveFromBenefit(u, p);
  }

  HyperedgeWeight moveToPenalty(const HypernodeID u, PartitionID p) const {
    //ASSERT(_is_gain_cache_initialized, "Gain cache is not initialized");
    return _gain_cache.moveToPenalty(u, p);
  }

  void initializeGainCacheEntry(const HypernodeID u, vec<Gain>& benefit_aggregator, vec<Gain>& penalty_aggregator) {
    PartitionID pu = partID(u);
    Gain incident_edges_weight = 0;
    for (HyperedgeID e : incidentEdges(u)) {
      HyperedgeWeight ew = edgeWeight(e);
      if (pinCountInPart(e, pu) == 1) {
        benefit_aggregator[pu] += ew;
      }
      for (PartitionID i : connectivitySet(e)) {
        penalty_aggregator[i] += ew;
      }
      incident_edges_weight += ew;
    }

    _gain_cache.initializeEntry(u, benefit_aggregator, incident_edges_weight, penalty_aggregator);
  }

  HyperedgeWeight km1Gain(const HypernodeID u, PartitionID from, PartitionID to) const {
    unused(from);
    //ASSERT(_is_gain_cache_initialized, "Gain cache is not initialized");
    ASSERT(from == partID(u), "While gain computation works for from != partID(u), such a query makes no sense");
    ASSERT(from != to, "The gain computation doesn't work for from = to");
    return moveFromBenefit(u) - moveToPenalty(u, to);
  }

  // ! Initializes the partition of the hypergraph, if block ids are assigned with
  // ! setOnlyNodePart(...). In that case, block weights and pin counts in part for
  // ! each hyperedge must be initialized explicitly here.
  void initializePartition() {
    tbb::parallel_invoke(
            [&] { initializeBlockWeights(); },
            [&] { initializePinCountInPart(); }
    );
  }

  bool isGainCacheInitialized() const {
    return _is_gain_cache_initialized;
  }

  // ! Initialize gain cache
  // ! NOTE: Requires that pin counts are already initialized and reflect the
  // ! current state of the partition
  void initializeGainCache() {
    // check whether part has been initialized
    ASSERT( _part_ids.size() == initialNumNodes()
            && std::none_of(nodes().begin(), nodes().end(),
                            [&](HypernodeID u) { return partID(u) == kInvalidPartition || partID(u) > k(); }) );


    auto aggregate_contribution_of_he_for_vertex =
      [&](const PartitionID block_of_u,
          const HyperedgeID he,
          vec<HyperedgeWeight>& l_move_from_benefit,
          HyperedgeWeight& incident_edges_weight,
          vec<HyperedgeWeight>& l_move_to_penalty) {
      HyperedgeWeight edge_weight = edgeWeight(he);
      for (const PartitionID block : connectivitySet(he)) {
        if (pinCountInPart(he, block) == 1) {
          l_move_from_benefit[block] += edge_weight;
        }
        l_move_to_penalty[block] += edge_weight;
      }
      incident_edges_weight += edge_weight;
    };

    // Gain calculation consist of two stages
    //  1. Compute gain of all low degree vertices sequential (with a parallel for over all vertices)
    //  2. Compute gain of all high degree vertices parallel (with a sequential for over all high degree vertices)
    tbb::enumerable_thread_specific< vec<HyperedgeWeight> > ets_mtp(_k, 0);
    tbb::enumerable_thread_specific< vec<HyperedgeWeight> > ets_mfb(_k, 0);
    std::mutex high_degree_vertex_mutex;
    parallel::scalable_vector<HypernodeID> high_degree_vertices;

    // Compute gain of all low degree vertices sequential (parallel for over all vertices)
    tbb::parallel_for(tbb::blocked_range<HypernodeID>(HypernodeID(0), initialNumNodes()),
      [&](tbb::blocked_range<HypernodeID>& r) {
        vec<HyperedgeWeight>& l_move_to_penalty = ets_mtp.local();
        vec<HyperedgeWeight>& l_move_from_benefit = ets_mfb.local();
        for (HypernodeID u = r.begin(); u < r.end(); ++u) {
          if ( nodeIsEnabled(u)) {
            if ( nodeDegree(u) <= HIGH_DEGREE_THRESHOLD) {
              const PartitionID from = partID(u);
              HyperedgeWeight incident_edges_weight = 0;
              for (HyperedgeID he : incidentEdges(u)) {
                aggregate_contribution_of_he_for_vertex(from, he,
                  l_move_from_benefit, incident_edges_weight, l_move_to_penalty);
              }

              // Call to initializeEntry also resets l_move_from_benefit and l_move_to_penalty entries to zero
              _gain_cache.initializeEntry(u,l_move_from_benefit,incident_edges_weight,l_move_to_penalty);
            } else {
              // Collect high degree vertex for subsequent parallel gain computation
              std::lock_guard<std::mutex> lock(high_degree_vertex_mutex);
              high_degree_vertices.push_back(u);
            }
          }
        }
      });

    auto check_mfb_zero = [&](){
        for (const auto& mfbs : ets_mfb) {
            for (const auto&  mfb : mfbs) {
                if (mfb != 0) return false;
            }
        }
        return true;
    };
    HEAVY_REFINEMENT_ASSERT(check_mfb_zero());

    // Compute gain of all high degree vertices parallel (sequential for over all high degree vertices)
      vec<HyperedgeWeight> aggregated_penalties(_k,0);
      vec<HyperedgeWeight> aggregated_benefits(_k,0);
    for ( const HypernodeID& u : high_degree_vertices ) {
      tbb::enumerable_thread_specific<HyperedgeWeight> ets_iew(0);
      const PartitionID from = partID(u);
      const HypernodeID degree_of_u = _hg->nodeDegree(u);
      tbb::parallel_for(tbb::blocked_range<HypernodeID>(ID(0), degree_of_u),
        [&](tbb::blocked_range<HypernodeID>& r) {
        vec<HyperedgeWeight>& l_move_to_penalty = ets_mtp.local();
        vec<HyperedgeWeight>& l_move_from_benefit = ets_mfb.local();
        HyperedgeWeight& l_incident_edges_weight = ets_iew.local();
        size_t current_pos = r.begin();
        for ( const HyperedgeID& he : _hg->incident_nets_of(u, r.begin()) ) {
          aggregate_contribution_of_he_for_vertex(from, he,
            l_move_from_benefit, l_incident_edges_weight, l_move_to_penalty);
          ++current_pos;
          if ( current_pos == r.end() ) {
            break;
          }
        }
      });

      // Aggregate thread locals to compute overall gain of the high degree vertex
      const HyperedgeWeight incident_edges_weight = ets_iew.combine(std::plus<>());
      for (PartitionID p = 0; p < _k; ++p) {
          for (auto& l_move_from_benefit : ets_mfb) {
              aggregated_benefits[p] += l_move_from_benefit[p];
              l_move_from_benefit[p] = 0;
          }
          for (auto& l_move_to_penalty : ets_mfb) {
              aggregated_penalties[p] += l_move_to_penalty[p];
              l_move_to_penalty[p] = 0;
          }
      }

      // Call to initializeEntry internally resets aggregated_benefits and aggregated_penalties to 0
      _gain_cache.initializeEntry(u, aggregated_benefits, incident_edges_weight, aggregated_penalties);
    }

    _is_gain_cache_initialized = true;
  }

  // ! Reset partition (not thread-safe)
  void resetPartition() {
    _part_ids.assign(_part_ids.size(), kInvalidPartition, false);
    for (auto& x : _part_weights) x.store(0, std::memory_order_relaxed);

    // Reset pin count in part and connectivity set
    for ( const HyperedgeID& he : edges() ) {
      for ( const PartitionID& block : connectivitySet(he) ) {
        _pins_in_part.setPinCountInPart(he, block, 0);
      }
      _connectivity_set.clear(he);
    }
  }

  // ! Only for testing
  void recomputePartWeights() {
    for (PartitionID p = 0; p < _k; ++p) {
      _part_weights[p].store(0);
    }

    for (HypernodeID u : nodes()) {
      _part_weights[ partID(u) ] += nodeWeight(u);
    }
  }

  // ! Recomputes the benefits for node u for each block (if a full benefit cache is used)
  vec<HyperedgeWeight> moveFromBenefitsRecomputed(const HypernodeID u) const {
      vec<HyperedgeWeight> benefits(_k,0);
      for (HyperedgeID e : incidentEdges(u)) {
          for (PartitionID p : _connectivity_set.connectivitySet(e)) {
              if (pinCountInPart(e, p) == 1) {
                  benefits[p] += edgeWeight(e);
              }
          }
      }
      return benefits;
  }

  // ! Recomputes the aggregated benefit for a block if the aggregated benefit-cache is used
  HyperedgeWeight moveFromBenefitRecomputedAggregated(const HypernodeID u) const {
    const PartitionID p = partID(u);
    HyperedgeWeight w = 0;
    for (HyperedgeID e : incidentEdges(u)) {
      if (pinCountInPart(e, p) == 1) {
        w += edgeWeight(e);
      }
    }
    return w;
  }

  // ! Only for testing
  HyperedgeWeight moveToPenaltyRecomputed(const HypernodeID u, PartitionID p) const {
    HyperedgeWeight w = 0;
    for (HyperedgeID e : incidentEdges(u)) {
      if (pinCountInPart(e, p) == 0) {
        w += edgeWeight(e);
      }
    }
    return w;
  }

  void recomputeMoveFromBenefit(const HypernodeID u) {
    auto recomputed_benefits = moveFromBenefitsRecomputed(u);
    _gain_cache.storeRecomputedMoveFromBenefits(u, recomputed_benefits);
  }

  // ! Only for testing
  bool checkTrackedPartitionInformation() {
    bool success = true;

    for (HyperedgeID e : edges()) {
      PartitionID expected_connectivity = 0;
      for (PartitionID i = 0; i < k(); ++i) {
        const HypernodeID actual_pin_count_in_part = pinCountInPart(e, i);
        if ( actual_pin_count_in_part != pinCountInPartRecomputed(e, i) ) {
          LOG << "Pin count of hyperedge" << e << "in block" << i << "=>" <<
              "Expected:" << V(pinCountInPartRecomputed(e, i)) << "," <<
              "Actual:" <<  V(pinCountInPart(e, i));
          success = false;
        }
        expected_connectivity += (actual_pin_count_in_part > 0);
      }
      if ( expected_connectivity != connectivity(e) ) {
        LOG << "Connectivity of hyperedge" << e << "=>" <<
            "Expected:" << V(expected_connectivity)  << "," <<
            "Actual:" << V(connectivity(e));
        success = false;
      }
    }

    if ( _is_gain_cache_initialized ) {
      for (HypernodeID u : nodes()) {
        if (moveFromBenefit(u) != moveFromBenefitRecomputedAggregated(u) ) {
          LOG << "Move from benefit of hypernode" << u << "=>" <<
              "Expected:" << V(moveFromBenefitRecomputedAggregated(u)) << ", " <<
              "Actual:" <<  V(moveFromBenefit(u));
          success = false;
        }

        for (PartitionID i = 0; i < k(); ++i) {
          if (partID(u) != i) {
            if ( moveToPenalty(u, i) != moveToPenaltyRecomputed(u, i) ) {
              LOG << "Move to penalty of hypernode" << u << "in block" << i << "=>" <<
                  "Expected:" << V(moveToPenaltyRecomputed(u, i)) << ", " <<
                  "Actual:" <<  V(moveToPenalty(u, i));
              success = false;
            }
          }
        }
      }
    }
    return success;
  }

  // ####################### Memory Consumption #######################

  void memoryConsumption(utils::MemoryTreeNode* parent) const {
    ASSERT(parent);

    utils::MemoryTreeNode* hypergraph_node = parent->addChild("Hypergraph");
    _hg->memoryConsumption(hypergraph_node);
    utils::MemoryTreeNode* connectivity_set_node = parent->addChild("Connectivity Sets");
    _connectivity_set.memoryConsumption(connectivity_set_node);

    parent->addChild("Part Weights", sizeof(CAtomic<HypernodeWeight>) * _k);
    parent->addChild("Part IDs", sizeof(PartitionID) * _hg->initialNumNodes());
    parent->addChild("Pin Count In Part", _pins_in_part.size_in_bytes());
    parent->addChild("Gain Cache", _gain_cache.size_in_bytes());
    parent->addChild("HE Ownership", sizeof(SpinLock) * _hg->initialNumNodes());
  }

  // ####################### Extract Block #######################

  // ! Extracts a block of a partition as separate hypergraph.
  // ! It also returns a vertex-mapping from the original hypergraph to the sub-hypergraph.
  // ! If cut_net_splitting is activated, hyperedges that span more than one block (cut nets) are split, which is used for the connectivity metric.
  // ! Otherwise cut nets are discarded (cut metric).
  std::pair<Hypergraph, parallel::scalable_vector<HypernodeID> > extract(
          PartitionID block,
          bool cut_net_splitting,
          bool stable_construction_of_incident_edges) {
    ASSERT(block != kInvalidPartition && block < _k);

    // Compactify vertex ids
    parallel::scalable_vector<HypernodeID> hn_mapping(_hg->initialNumNodes(), kInvalidHypernode);
    parallel::scalable_vector<HyperedgeID> he_mapping(_hg->initialNumEdges(), kInvalidHyperedge);
    HypernodeID num_hypernodes = 0;
    HypernodeID num_hyperedges = 0;
    tbb::parallel_invoke([&] {
      for ( const HypernodeID& hn : nodes() ) {
        if ( partID(hn) == block ) {
          hn_mapping[hn] = num_hypernodes++;
        }
      }
    }, [&] {
      for ( const HyperedgeID& he : edges() ) {
        if ( pinCountInPart(he, block) > 1 &&
             (cut_net_splitting || connectivity(he) == 1) ) {
          he_mapping[he] = num_hyperedges++;
        }
      }
    });

    // Extract plain hypergraph data for corresponding block
    using HyperedgeVector = parallel::scalable_vector<parallel::scalable_vector<HypernodeID>>;
    HyperedgeVector edge_vector;
    parallel::scalable_vector<HyperedgeWeight> hyperedge_weight;
    parallel::scalable_vector<HypernodeWeight> hypernode_weight;
    tbb::parallel_invoke([&] {
      edge_vector.resize(num_hyperedges);
      hyperedge_weight.resize(num_hyperedges);
      doParallelForAllEdges([&](const HyperedgeID he) {
        if ( pinCountInPart(he, block) > 1 &&
             (cut_net_splitting || connectivity(he) == 1) ) {
          ASSERT(he_mapping[he] < num_hyperedges);
          hyperedge_weight[he_mapping[he]] = edgeWeight(he);
          for ( const HypernodeID& pin : pins(he) ) {
            if ( partID(pin) == block ) {
              edge_vector[he_mapping[he]].push_back(hn_mapping[pin]);
            }
          }
        }
      });
    }, [&] {
      hypernode_weight.resize(num_hypernodes);
      doParallelForAllNodes([&](const HypernodeID hn) {
        if ( partID(hn) == block ) {
          hypernode_weight[hn_mapping[hn]] = nodeWeight(hn);
        }
      });
    });

    // Construct hypergraph
    Hypergraph extracted_hypergraph = HypergraphFactory::construct(num_hypernodes, num_hyperedges,
            edge_vector, hyperedge_weight.data(), hypernode_weight.data(), stable_construction_of_incident_edges);

    // Set community ids
    doParallelForAllNodes([&](const HypernodeID& hn) {
      if ( partID(hn) == block ) {
        const HypernodeID extracted_hn = hn_mapping[hn];
        extracted_hypergraph.setCommunityID(extracted_hn, _hg->communityID(hn));
      }
    });
    return std::make_pair(std::move(extracted_hypergraph), std::move(hn_mapping));
  }

  void freeInternalData() {
    if ( _k > 0 ) {
      tbb::parallel_invoke( [&] {
        parallel::parallel_free(_part_ids, _pin_count_update_ownership);
      }, [&] {
        parallel::free(_pins_in_part.data());
      }, [&] {
        _connectivity_set.freeInternalData();
      } );
    }
    _k = 0;
  }


 private:

  void applyPartWeightUpdates(vec<HypernodeWeight>& part_weight_deltas) {
    for (PartitionID p = 0; p < _k; ++p) {
      _part_weights[p].fetch_add(part_weight_deltas[p], std::memory_order_relaxed);
    }
  }

  void initializeBlockWeights() {
    auto accumulate = [&](tbb::blocked_range<HypernodeID>& r) {
      vec<HypernodeWeight> pws(_k, 0);  // this is not enumerable_thread_specific because of the static partitioner
      for (HypernodeID u = r.begin(); u < r.end(); ++u) {
        if ( nodeIsEnabled(u) ) {
          const PartitionID pu = partID( u );
          const HypernodeWeight wu = nodeWeight( u );
          pws[pu] += wu;
        }
      }
      applyPartWeightUpdates(pws);
    };

    tbb::parallel_for(tbb::blocked_range<HypernodeID>(HypernodeID(0), initialNumNodes()),
                      accumulate,
                      tbb::static_partitioner()
    );
  }

  void initializePinCountInPart() {
    tls_enumerable_thread_specific< vec<HypernodeID> > ets_pin_count_in_part(_k, 0);

    auto assign = [&](tbb::blocked_range<HyperedgeID>& r) {
      vec<HypernodeID>& pin_counts = ets_pin_count_in_part.local();
      for (HyperedgeID he = r.begin(); he < r.end(); ++he) {
        if ( edgeIsEnabled(he) ) {
          for (const HypernodeID& pin : pins(he)) {
            ++pin_counts[partID(pin)];
          }

          for (PartitionID p = 0; p < _k; ++p) {
            assert(pinCountInPart(he, p) == 0);
            if (pin_counts[p] > 0) {
              _connectivity_set.add(he, p);
              _pins_in_part.setPinCountInPart(he, p, pin_counts[p]);
            }
            pin_counts[p] = 0;
          }
        }
      }
    };

    tbb::parallel_for(tbb::blocked_range<HyperedgeID>(HyperedgeID(0), initialNumEdges()), assign);
  }

  HypernodeID pinCountInPartRecomputed(const HyperedgeID e, PartitionID p) const {
    HypernodeID pcip = 0;
    for (HypernodeID u : pins(e)) {
      if (partID(u) == p) {
        pcip++;
      }
    }
    return pcip;
  }

  // ! Updates pin count in part using a spinlock.
  template<typename DeltaFunc, typename GainCacheUpdateFunc>
  MT_KAHYPAR_ATTRIBUTE_ALWAYS_INLINE void updatePinCountOfHyperedge(const HyperedgeID he,
                                                                    const PartitionID from,
                                                                    const PartitionID to,
                                                                    DeltaFunc& delta_func,
                                                                    GainCacheUpdateFunc& gain_cache_update_func) {
    ASSERT(he < _pin_count_update_ownership.size());
    _pin_count_update_ownership[he].lock();
    const HypernodeID pin_count_in_from_part_after = decrementPinCountInPartWithoutGainUpdate(he, from);
    const HypernodeID pin_count_in_to_part_after = incrementPinCountInPartWithoutGainUpdate(he, to);
    _pin_count_update_ownership[he].unlock();
    delta_func(he, edgeWeight(he), edgeSize(he), pin_count_in_from_part_after, pin_count_in_to_part_after);
    gain_cache_update_func(edgeWeight(he), pins(he), from, pin_count_in_from_part_after, to, pin_count_in_to_part_after);
  }

    // ! Updates pin count in part using a spinlock. In this variant for asynchronous uncoarsening the pins of the
    // ! hyperedge are stored within the pin count update lock in order to make the gain cache update work on the right
    // ! pins (outside of the lock)
  template<typename DeltaFunc, typename GainCacheUpdateFunc>
  MT_KAHYPAR_ATTRIBUTE_ALWAYS_INLINE void asyncUpdatePinCountOfHyperedge(const HyperedgeID he,
                                                                         const PartitionID from,
                                                                         const PartitionID to,
                                                                         DeltaFunc& delta_func,
                                                                         GainCacheUpdateFunc& gain_cache_update_func) {
      ASSERT(he < _pin_count_update_ownership.size());
      _pin_count_update_ownership[he].lock();
      const HypernodeID pin_count_in_from_part_after = decrementPinCountInPartWithoutGainUpdate(he, from);
      const HypernodeID pin_count_in_to_part_after = incrementPinCountInPartWithoutGainUpdate(he, to);
      auto pins_snapshot = pins(he);
      _pin_count_update_ownership[he].unlock();
      delta_func(he, edgeWeight(he), edgeSize(he), pin_count_in_from_part_after, pin_count_in_to_part_after);
      gain_cache_update_func(edgeWeight(he), pins_snapshot, from, pin_count_in_from_part_after, to, pin_count_in_to_part_after);
  }

  MT_KAHYPAR_ATTRIBUTE_ALWAYS_INLINE
  HypernodeID decrementPinCountInPartWithoutGainUpdate(const HyperedgeID e, const PartitionID p) {
    ASSERT(e < _hg->initialNumEdges(), "Hyperedge" << e << "does not exist");
    ASSERT(edgeIsEnabled(e), "Hyperedge" << e << "is disabled");
    ASSERT(p != kInvalidPartition && p < _k);
    const HypernodeID pin_count_after = _pins_in_part.decrementPinCountInPart(e, p);
    if ( pin_count_after == 0 ) {
      _connectivity_set.remove(e, p);
    }
    return pin_count_after;
  }

  MT_KAHYPAR_ATTRIBUTE_ALWAYS_INLINE
  HypernodeID incrementPinCountInPartWithoutGainUpdate(const HyperedgeID e, const PartitionID p) {
    ASSERT(e < _hg->initialNumEdges(), "Hyperedge" << e << "does not exist");
    ASSERT(edgeIsEnabled(e), "Hyperedge" << e << "is disabled");
    ASSERT(p != kInvalidPartition && p < _k);
    const HypernodeID pin_count_after = _pins_in_part.incrementPinCountInPart(e, p);
    if ( pin_count_after == 1 ) {
      _connectivity_set.add(e, p);
    }
    return pin_count_after;
  }

  MT_KAHYPAR_ATTRIBUTE_ALWAYS_INLINE
  void lockHyperedge(const HyperedgeID he) {
//      _he_ownership[he].lock();
      _hg->acquireHyperedge(he);
  }

  MT_KAHYPAR_ATTRIBUTE_ALWAYS_INLINE
  void unlockHyperedge(const HyperedgeID he) {
//      _he_ownership[he].unlock();
      _hg->releaseHyperedge(he);
  }

  // ! Indicate wheater gain cache is initialized
  bool _is_gain_cache_initialized;

  // ! Number of blocks
  PartitionID _k = 0;

  // ! Hypergraph object around which this partitioned hypergraph is wrapped
  Hypergraph* _hg = nullptr;

  // ! Weight and information for all blocks.
  vec< CAtomic<HypernodeWeight> > _part_weights;

  // ! Current block IDs of the vertices
  Array< PartitionID > _part_ids;

  // ! For each hyperedge and each block, _pins_in_part stores the
  // ! number of pins in that block
  PinCountInPart _pins_in_part;

  // ! For each hyperedge, _connectivity_set stores the set of blocks that the hyperedge spans
  ConnectivitySets _connectivity_set;

//  // ! For each node and block, the sum of incident edge weights with zero pins in that part
//  Array< CAtomic<HyperedgeWeight> > _move_to_penalty;
//
//  // ! For each node and block, the sum of incident edge weights with exactly one pin in that part
//  Array< CAtomic<HyperedgeWeight> > _move_from_benefit;

  // ! References to some functions allowing the gain cache to query current state of the partitioned hypergraph
  std::unique_ptr<HGQueryFunctions> _hg_query_funcs;

  // ! Gain-cache that is kept up to date by uncontraction and move operations (with eventual correctness) and is used
  // ! to determine the best move
  GainCache _gain_cache;

  // ! In order to update the pin count of a hyperedge thread-safe, a thread must acquire
  // ! the ownership of a hyperedge via a CAS operation.
  Array<SpinLock> _pin_count_update_ownership;

  // ! Thread-local PartitionBitSets used for snapshots of connectivity sets in asynchronous uncoarsening
  tbb::enumerable_thread_specific<std::unique_ptr<PartitionBitSet>> _conn_set_snapshots;
  tbb::enumerable_thread_specific<std::unique_ptr<PartitionBitSet>> _parts_with_one_pin_snapshots;
};

} // namespace ds
} // namespace mt_kahypar<|MERGE_RESOLUTION|>--- conflicted
+++ resolved
@@ -102,13 +102,8 @@
   }
 
   explicit PartitionedHypergraph(const PartitionID k,
-<<<<<<< HEAD
-                                 const TaskGroupID task_group_id,
-                                 Hypergraph& hypergraph) :
-=======
                                  Hypergraph& hypergraph,
                                  parallel_tag_t) :
->>>>>>> dd086024
     _is_gain_cache_initialized(false),
     _k(k),
     _hg(&hypergraph),
@@ -117,7 +112,7 @@
     _pins_in_part(),
     _connectivity_set(0, 0),
     _hg_query_funcs(std::make_unique<HGQueryFunctions>(makeQueryFunctionsObject())),
-    _gain_cache(task_group_id, _hg_query_funcs.get()),
+    _gain_cache(_hg_query_funcs.get(), parallel_tag_t()),
     _pin_count_update_ownership() {
     tbb::parallel_invoke([&] {
       _part_ids.resize(
@@ -644,7 +639,6 @@
                       PartitionID to,
                       HypernodeWeight max_weight_to,
                       SuccessFunc&& report_success,
-<<<<<<< HEAD
                       DeltaFunc&& delta_func,
                       GainCacheUpdateFunc&& gain_cache_update_func,
                       bool concurrent_uncontractions = false) {
@@ -654,14 +648,6 @@
       const HypernodeWeight wu = nodeWeight(u);
       const HypernodeWeight to_weight_after = _part_weights[to].add_fetch(wu, std::memory_order_relaxed);
       const HypernodeWeight from_weight_after = _part_weights[from].fetch_sub(wu, std::memory_order_relaxed);
-=======
-                      DeltaFunc&& delta_func) {
-    assert(partID(u) == from);
-    assert(from != to);
-    const HypernodeWeight wu = nodeWeight(u);
-    const HypernodeWeight to_weight_after = _part_weights[to].add_fetch(wu, std::memory_order_relaxed);
-    const HypernodeWeight from_weight_after = _part_weights[from].fetch_sub(wu, std::memory_order_relaxed);
->>>>>>> dd086024
     if ( to_weight_after <= max_weight_to && from_weight_after > 0 ) {
       _part_ids[u] = to;
       report_success();
