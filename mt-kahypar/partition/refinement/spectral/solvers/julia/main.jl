using LinearAlgebra
using LinearMaps
using IterativeSolvers
using SparseArrays
using Random

include("config.jl")
include("utils.jl")
include("graph/hypergraph.jl")
include("graph/matrices.jl")
include("graph/isolate_islands.jl")
include("lobpcg.jl")
include("tree_distill.jl")

<<<<<<< HEAD

# generic main method, not to be called directly
function main(input, method)
=======
function main(input, method, rescue=true)
>>>>>>> 3796ef1f
    inform("julia launched")
    n = convert(Int, input[1][1])
    inform_dbg(n, false, () -> "transmitted (hyper)graph data: " * string(convert(AbstractArray{Int64}, input[1])))

    try
        hgr = import_hypergraph(input[1])
        (hgr_processed, original_indices, new_indices, unused_indices) = isolate_islands(hgr)
        n_processed = hgr_processed.num_vertices
        inform("removed islands containing $(n - n_processed) nodes")

        hint_partition = convert(AbstractArray{Int64}, input[2])
        hint_processed = @view hint_partition[original_indices]

        deflation_space = reshape(convert(AbstractArray{Float64}, input[3]), n, convert(Int, length(input[3]) / n))
        deflation_space_processed = deflation_space[original_indices, :]

        adj_matrix = adjacency_matrix(hgr_processed)

        global global_best = nothing
        golden_evaluator_glob(hgr_processed, config_k, hint_processed)

        # apply chosen algo variant
        result_processed = method(hgr_processed, hint_processed, deflation_space_processed, adj_matrix)

        result = zeros(Float64, n)
        result[original_indices] = result_processed
        result[unused_indices] = hint_partition[unused_indices]

        return result
    catch e
        inform("failed due to " * sprint(showerror, e))
        @print_backtrace
        
        if rescue
            return ones(Float64, n)
        else
            exit(1)
        end
    end
end

<<<<<<< HEAD
# only solve gevp with lobpcg and return fiedler vector
function main_lobpcg(hgr_data::AbstractArray, hint::AbstractArray, deflation_evecs::AbstractArray)
    return main((hgr_data, hint, deflation_evecs), (g, h, e, a) -> solve_lobpcg(g, h, e, 1, a))
=======
function main_lobpcg(hgr_data::AbstractArray, hint::AbstractArray, deflation_evecs::AbstractArray, rescue=true)
    return main((hgr_data, hint, deflation_evecs, rescue), (g, h, e, a) -> solve_lobpcg(g, h, e, 1, a))
>>>>>>> 3796ef1f
end

# solve gevp and then perform tree distilling
function main_lobpcg_tree_distill(hgr_data::AbstractArray, hint::AbstractArray, deflation_evecs::AbstractArray)
    return main((hgr_data, hint, deflation_evecs), (g, h, e, a) -> tree_distill(solve_lobpcg(g, h, e, config_numEvecs, a), g, a, h)[1])
end

# apply whole algorithm adapted from kspecpart
function main_kspecpart(hgr_data::AbstractArray, hint::AbstractArray, deflation_evecs::AbstractArray)
    return main((hgr_data, hint, deflation_evecs), function (g, h, e, a)
        candidates = []
        hgr_file = write_hypergraph(g)
        hint = h
        for i in 1 : config_numCandidates
            push!(candidates, tree_distill(solve_lobpcg(g, hint, e, config_numEvecs, a), g, a, hint, hgr_file))
            hint = candidates[end][1]
        end
        sort!(candidates, by = x->x[2])
        overlay_partitions(map(c->c[1], candidates), g, hgr_file, candidates[1][2])
        inform("best cut from specpart $(global_best[1])")
        return global_best[2]
    end)
end

main_lobpcg_unsafe(g, h, d) = main_lobpcg(g, h, d, false)

main_nothing = (d, h, e) -> ones(Float64, d[1])

# retrieve main variant from config file
main_auto = getfield(Main, Symbol(config_main))

global_best = nothing<|MERGE_RESOLUTION|>--- conflicted
+++ resolved
@@ -12,13 +12,9 @@
 include("lobpcg.jl")
 include("tree_distill.jl")
 
-<<<<<<< HEAD
 
 # generic main method, not to be called directly
-function main(input, method)
-=======
 function main(input, method, rescue=true)
->>>>>>> 3796ef1f
     inform("julia launched")
     n = convert(Int, input[1][1])
     inform_dbg(n, false, () -> "transmitted (hyper)graph data: " * string(convert(AbstractArray{Int64}, input[1])))
@@ -60,14 +56,9 @@
     end
 end
 
-<<<<<<< HEAD
 # only solve gevp with lobpcg and return fiedler vector
-function main_lobpcg(hgr_data::AbstractArray, hint::AbstractArray, deflation_evecs::AbstractArray)
-    return main((hgr_data, hint, deflation_evecs), (g, h, e, a) -> solve_lobpcg(g, h, e, 1, a))
-=======
 function main_lobpcg(hgr_data::AbstractArray, hint::AbstractArray, deflation_evecs::AbstractArray, rescue=true)
     return main((hgr_data, hint, deflation_evecs, rescue), (g, h, e, a) -> solve_lobpcg(g, h, e, 1, a))
->>>>>>> 3796ef1f
 end
 
 # solve gevp and then perform tree distilling
