/*******************************************************************************
 * MIT License
 *
 * This file is part of Mt-KaHyPar.
 *
 * Copyright (C) 2023 Nikolai Maas <nikolai.maas@kit.edu>
 *
 * Permission is hereby granted, free of charge, to any person obtaining a copy
 * of this software and associated documentation files (the "Software"), to deal
 * in the Software without restriction, including without limitation the rights
 * to use, copy, modify, merge, publish, distribute, sublicense, and/or sell
 * copies of the Software, and to permit persons to whom the Software is
 * furnished to do so, subject to the following conditions:
 *
 * The above copyright notice and this permission notice shall be included in all
 * copies or substantial portions of the Software.
 *
 * THE SOFTWARE IS PROVIDED "AS IS", WITHOUT WARRANTY OF ANY KIND, EXPRESS OR
 * IMPLIED, INCLUDING BUT NOT LIMITED TO THE WARRANTIES OF MERCHANTABILITY,
 * FITNESS FOR A PARTICULAR PURPOSE AND NONINFRINGEMENT. IN NO EVENT SHALL THE
 * AUTHORS OR COPYRIGHT HOLDERS BE LIABLE FOR ANY CLAIM, DAMAGES OR OTHER
 * LIABILITY, WHETHER IN AN ACTION OF CONTRACT, TORT OR OTHERWISE, ARISING FROM,
 * OUT OF OR IN CONNECTION WITH THE SOFTWARE OR THE USE OR OTHER DEALINGS IN THE
 * SOFTWARE.
 ******************************************************************************/

#pragma once

#include "kahypar/datastructure/fast_reset_flag_array.h"

#include "mt-kahypar/datastructures/thread_safe_fast_reset_flag_array.h"
#include "mt-kahypar/parallel/stl/scalable_vector.h"
#include "mt-kahypar/partition/context.h"
#include "mt-kahypar/partition/refinement/i_refiner.h"
#include "mt-kahypar/partition/refinement/gains/gain_cache_ptr.h"
#include "mt-kahypar/utils/cast.h"


namespace mt_kahypar {
template <typename TypeTraits, typename GainTypes>
class JetRefiner final : public IRefiner {
 private:
  using Hypergraph = typename TypeTraits::Hypergraph;
  using PartitionedHypergraph = typename TypeTraits::PartitionedHypergraph;
  using GainCache = typename GainTypes::GainCache;
  using GainCalculator = typename GainTypes::GainComputation;
  using RatingMap = typename GainCalculator::RatingMap;
  using AttributedGains = typename GainTypes::AttributedGains;
  using ActiveNodes = parallel::scalable_vector<HypernodeID>;

  static constexpr bool debug = false;
  static constexpr bool enable_heavy_assert = false;

 public:
  explicit JetRefiner(const HypernodeID num_hypernodes,
                      const HyperedgeID num_hyperedges,
                      const Context& context,
                      GainCache& gain_cache,
                      IRefiner& rebalancer);

  explicit JetRefiner(const HypernodeID num_hypernodes,
                      const HyperedgeID num_hyperedges,
                      const Context& context,
                      gain_cache_t gain_cache,
                      IRefiner& rebalancer) :
    JetRefiner(num_hypernodes, num_hyperedges, context,
               GainCachePtr::cast<GainCache>(gain_cache), rebalancer) {}

  JetRefiner(const JetRefiner&) = delete;
  JetRefiner(JetRefiner&&) = delete;

  JetRefiner & operator= (const JetRefiner &) = delete;
  JetRefiner & operator= (JetRefiner &&) = delete;

 private:
  bool refineImpl(mt_kahypar_partitioned_hypergraph_t& hypergraph,
                  const parallel::scalable_vector<HypernodeID>& refinement_nodes,
                  Metrics& best_metrics,
                  double time_limit) final;

  void labelPropagationRound(PartitionedHypergraph& hypergraph);

  template<typename F>
  bool moveVertexGreedily(PartitionedHypergraph& hypergraph,
                          const HypernodeID hn,
                          const F& objective_delta) {
    bool is_moved = false;
    ASSERT(hn != kInvalidHypernode);
    if ( hypergraph.isBorderNode(hn) ) {
      ASSERT(hypergraph.nodeIsEnabled(hn));

      Move best_move = _gain.computeMaxGainMove(hypergraph, hn, false, false, true);
      const bool positive_gain = best_move.gain < 0;
      if (positive_gain && best_move.from != best_move.to) {
        PartitionID from = best_move.from;
        PartitionID to = best_move.to;

        Gain delta_before = _gain.localDelta();
        changeNodePart(hypergraph, hn, from, to, objective_delta);
        is_moved = true;

        // In case the move to block 'to' was successful, we verify that the "real" gain
        // of the move is either equal to our computed gain or if not, still improves
        // the solution quality.
        Gain move_delta = _gain.localDelta() - delta_before;
        bool accept_move = (move_delta == best_move.gain || move_delta <= 0);
        if (!accept_move) {
          ASSERT(hypergraph.partID(hn) == to);
          changeNodePart(hypergraph, hn, to, from, objective_delta);
        }
      }
    }

    return is_moved;
  }

  void initializeActiveNodes(PartitionedHypergraph& hypergraph,
                             const parallel::scalable_vector<HypernodeID>& refinement_nodes);

  void initializeImpl(mt_kahypar_partitioned_hypergraph_t& phg) final;

  template<bool precomputed>
  void computeActiveNodesFromGraph(const PartitionedHypergraph& hypergraph);

  void computeActiveNodesFromVector(const PartitionedHypergraph& hypergraph,
                                    const parallel::scalable_vector<HypernodeID>& refinement_nodes);

  template <bool precomputed>
  void computeActiveNodesFromPreviousRound(const PartitionedHypergraph& hypergraph);

  // ! Applied during computation of active nodes. If precomputed, applies the first JET filter
  template<bool precomputed, typename F>
  void processNode(const PartitionedHypergraph& hypergraph, const HypernodeID hn, F add_node_fn, const bool top_level);

  void recomputePenalties(const PartitionedHypergraph& hypergraph, bool did_rebalance);

  void storeCurrentPartition(const PartitionedHypergraph& hypergraph, parallel::scalable_vector<PartitionID>& parts);

  void rollbackToBestPartition(PartitionedHypergraph& hypergraph);

  void rebalance(PartitionedHypergraph& hypergraph, Metrics& current_metrics, double time_limit);

  template<typename F>
  void changeNodePart(PartitionedHypergraph& phg,
                      const HypernodeID hn,
                      const PartitionID from,
                      const PartitionID to,
<<<<<<< HEAD
                      const F& objective_delta) {
    constexpr HypernodeWeight inf_weight = std::numeric_limits<HypernodeWeight>::max();
    bool success = false;
    if ( _gain_cache.isInitialized() ) {
      success = phg.changeNodePart(_gain_cache, hn, from, to, inf_weight, []{}, objective_delta);
=======
                      const F& objective_delta,
                      bool force_move = false) {
    HypernodeWeight max_weight;
    if (_context.refinement.jet.unconstrained_upper_bound >= 1.0 && !force_move) {
      max_weight = _context.refinement.jet.unconstrained_upper_bound * _context.partition.max_part_weights[to];
    } else {
      max_weight = std::numeric_limits<HypernodeWeight>::max();
    }
    if ( _gain_cache.isInitialized() ) {
      return phg.changeNodePart(_gain_cache, hn, from, to, max_weight, []{}, objective_delta);
>>>>>>> b6c6f298
    } else {
      success = phg.changeNodePart(hn, from, to, inf_weight, []{}, objective_delta);
    }
    ASSERT(success);
    unused(success);
  }

  void resizeDataStructuresForCurrentK() {
    // If the number of blocks changes, we resize data structures
    // (can happen during deep multilevel partitioning)
    if ( _current_k != _context.partition.k ) {
      _current_k = _context.partition.k;
      _gain.changeNumberOfBlocks(_current_k);
    }
  }

  const Context& _context;
  GainCache& _gain_cache;
  bool _precomputed;
  PartitionID _current_k;
  HypernodeID _top_level_num_nodes;
  bool _current_partition_is_best;
  parallel::scalable_vector<PartitionID> _best_partition;
  parallel::scalable_vector<PartitionID> _current_partition;
  GainCalculator _gain;
  ActiveNodes _active_nodes;
  parallel::scalable_vector<std::pair<Gain, PartitionID>> _gains_and_target;
  ds::ThreadSafeFastResetFlagArray<> _next_active;
  kahypar::ds::FastResetFlagArray<> _visited_he;
  IRefiner& _rebalancer;
};

}  // namespace kahypar<|MERGE_RESOLUTION|>--- conflicted
+++ resolved
@@ -145,24 +145,11 @@
                       const HypernodeID hn,
                       const PartitionID from,
                       const PartitionID to,
-<<<<<<< HEAD
                       const F& objective_delta) {
     constexpr HypernodeWeight inf_weight = std::numeric_limits<HypernodeWeight>::max();
     bool success = false;
     if ( _gain_cache.isInitialized() ) {
       success = phg.changeNodePart(_gain_cache, hn, from, to, inf_weight, []{}, objective_delta);
-=======
-                      const F& objective_delta,
-                      bool force_move = false) {
-    HypernodeWeight max_weight;
-    if (_context.refinement.jet.unconstrained_upper_bound >= 1.0 && !force_move) {
-      max_weight = _context.refinement.jet.unconstrained_upper_bound * _context.partition.max_part_weights[to];
-    } else {
-      max_weight = std::numeric_limits<HypernodeWeight>::max();
-    }
-    if ( _gain_cache.isInitialized() ) {
-      return phg.changeNodePart(_gain_cache, hn, from, to, max_weight, []{}, objective_delta);
->>>>>>> b6c6f298
     } else {
       success = phg.changeNodePart(hn, from, to, inf_weight, []{}, objective_delta);
     }
