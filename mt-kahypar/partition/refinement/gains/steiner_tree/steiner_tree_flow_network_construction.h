/*******************************************************************************
 * MIT License
 *
 * This file is part of Mt-KaHyPar.
 *
 * Copyright (C) 2023 Tobias Heuer <tobias.heuer@kit.edu>
 *
 * Permission is hereby granted, free of charge, to any person obtaining a copy
 * of this software and associated documentation files (the "Software"), to deal
 * in the Software without restriction, including without limitation the rights
 * to use, copy, modify, merge, publish, distribute, sublicense, and/or sell
 * copies of the Software, and to permit persons to whom the Software is
 * furnished to do so, subject to the following conditions:
 *
 * The above copyright notice and this permission notice shall be included in all
 * copies or substantial portions of the Software.
 *
 * THE SOFTWARE IS PROVIDED "AS IS", WITHOUT WARRANTY OF ANY KIND, EXPRESS OR
 * IMPLIED, INCLUDING BUT NOT LIMITED TO THE WARRANTIES OF MERCHANTABILITY,
 * FITNESS FOR A PARTICULAR PURPOSE AND NONINFRINGEMENT. IN NO EVENT SHALL THE
 * AUTHORS OR COPYRIGHT HOLDERS BE LIABLE FOR ANY CLAIM, DAMAGES OR OTHER
 * LIABILITY, WHETHER IN AN ACTION OF CONTRACT, TORT OR OTHERWISE, ARISING FROM,
 * OUT OF OR IN CONNECTION WITH THE SOFTWARE OR THE USE OR OTHER DEALINGS IN THE
 * SOFTWARE.
 ******************************************************************************/

#pragma once

#include "mt-kahypar/datastructures/flow_network_edge_parameters.h"
#include "mt-kahypar/datastructures/hypergraph_common.h"
#include "mt-kahypar/partition/context.h"

namespace mt_kahypar {

/**
 * This struct is used by the flow network construction algorithm
 * to determine the capacity of a hyperedge and whether or not the hyperedge
 * is relevant for optimizing the objective function.
 */
struct SteinerTreeFlowNetworkConstruction {
<<<<<<< HEAD
=======
  static constexpr bool is_exact_model = false;

>>>>>>> f75c669f
  template<typename PartitionedHypergraph>
  static FlowNetworkEdgeParameters getParameters(const PartitionedHypergraph& phg,
                                                 const Context& context,
                                                 const HyperedgeID he,
                                                 const PartitionID block_0,
                                                 const PartitionID block_1);
};
}  // namespace mt_kahypar<|MERGE_RESOLUTION|>--- conflicted
+++ resolved
@@ -38,11 +38,8 @@
  * is relevant for optimizing the objective function.
  */
 struct SteinerTreeFlowNetworkConstruction {
-<<<<<<< HEAD
-=======
   static constexpr bool is_exact_model = false;
 
->>>>>>> f75c669f
   template<typename PartitionedHypergraph>
   static FlowNetworkEdgeParameters getParameters(const PartitionedHypergraph& phg,
                                                  const Context& context,
