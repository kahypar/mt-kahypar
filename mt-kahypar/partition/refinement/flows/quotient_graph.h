--- conflicted
+++ resolved
@@ -61,47 +61,6 @@
     total_improvement(0) { }
 
   // ! Adds a cut hyperedge to this quotient graph edge
-<<<<<<< HEAD
-  void add_hyperedge(const HyperedgeID he, const HyperedgeWeight weight);
-
-  void reset();
-
-  // ! Returns true, if quotient graph edge is acquired by a search
-  bool isAcquired() const {
-    return ownership.load(std::memory_order_relaxed);
-  }
-
-  // ! Tries to acquire quotient graph edge
-  bool acquire() {
-    bool expected = false;
-    return ownership.compare_exchange_strong(expected, true, std::memory_order_acquire);
-  }
-
-  // ! Releases quotient graph edge
-  void release() {
-    ASSERT(isAcquired());
-    ownership.store(false, std::memory_order_release);
-  }
-
-  bool isInQueue() const {
-    return is_in_queue.load(std::memory_order_relaxed);
-  }
-
-  // ! Marks quotient graph edge as in queue. Queued edges are scheduled
-  // ! for refinement.
-  bool markAsInQueue() {
-    bool expected = false;
-    bool desired = true;
-    return is_in_queue.compare_exchange_strong(expected, desired);
-  }
-
-  // ! Marks quotient graph edge as nnot in queue
-  bool markAsNotInQueue() {
-    bool expected = true;
-    bool desired = false;
-    return is_in_queue.compare_exchange_strong(expected, desired);
-  }
-=======
   void addHyperedge(const HyperedgeID he, const HyperedgeWeight weight);
 
   void reset();
@@ -186,32 +145,6 @@
 
 public:
   explicit QuotientGraph(const HyperedgeID num_hyperedges, const Context& context);
->>>>>>> f75c669f
-
-  // ! Block pair this quotient graph edge represents
-  BlockPair blocks;
-  // ! Ture, if there is an active search on this block pair
-  CAtomic<bool> ownership;
-  // ! True, if block is contained in block scheduler queue
-  CAtomic<bool> is_in_queue;
-  // ! Cut hyperedges of block pair
-  tbb::concurrent_vector<HyperedgeID> cut_hes;
-  // ! Current weight of all cut hyperedges
-  CAtomic<HyperedgeWeight> cut_he_weight;
-  // ! Number of improvements found on this block pair
-  CAtomic<size_t> num_improvements_found;
-  // ! Total improvement found on this block pair
-  CAtomic<HyperedgeWeight> total_improvement;
-};
-
-
-class QuotientGraph {
-
-  static constexpr bool debug = false;
-  static constexpr bool enable_heavy_assert = false;
-
-public:
-  explicit QuotientGraph(const HyperedgeID num_hyperedges, const Context& context);
 
   QuotientGraph(const QuotientGraph&) = delete;
   QuotientGraph(QuotientGraph&&) = delete;
@@ -234,15 +167,6 @@
   }
 
   /**
-<<<<<<< HEAD
-   * Notifies the quotient graph that hyperedge he contains
-   * a new block, which was previously not contained. The thread
-   * that increases the pin count of hyperedge he in the corresponding
-   * block to 1 is responsible to call this function.
-   */
-  template<typename PartitionedHypergraph>
-  void addNewCutHyperedges(const PartitionedHypergraph& phg, const vec<std::pair<HyperedgeID, PartitionID>>& new_cut_hes);
-=======
    * Notifies the quotient graph that hyperedge he contains a new
    * block, which was previously not contained. Might be called directly
    * by the thread that increases the pin count of the hyperedges to 1,
@@ -250,7 +174,6 @@
    */
   template<typename PartitionedHypergraph>
   void addNewCutHyperedge(const PartitionedHypergraph& phg, HyperedgeID he, PartitionID block);
->>>>>>> f75c669f
 
   // ! Initializes the quotient graph. This includes to find
   // ! all cut hyperedges between all block pairs
