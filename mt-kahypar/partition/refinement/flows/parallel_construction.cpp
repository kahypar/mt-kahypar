--- conflicted
+++ resolved
@@ -95,16 +95,6 @@
 
 template<typename GraphAndGainTypes>
 FlowProblem ParallelConstruction<GraphAndGainTypes>::constructFlowHypergraph(const PartitionedHypergraph& phg,
-<<<<<<< HEAD
-                                                                          const Subhypergraph& sub_hg,
-                                                                          const PartitionID block_0,
-                                                                          const PartitionID block_1,
-                                                                          vec<HypernodeID>& whfc_to_node) {
-  const double density = static_cast<double>(phg.initialNumEdges()) / phg.initialNumNodes();
-  const double avg_he_size = static_cast<double>(phg.initialNumPins()) / phg.initialNumEdges();
-  const bool default_construction = density >= 0.5 && avg_he_size <= 100;
-  return constructFlowHypergraphExplicit(phg, sub_hg, block_0, block_1, whfc_to_node, default_construction);
-=======
                                                                              const Subhypergraph& sub_hg,
                                                                              const PartitionID block_0,
                                                                              const PartitionID block_1,
@@ -114,7 +104,6 @@
   const double avg_he_size = static_cast<double>(phg.initialNumPins()) / phg.initialNumEdges();
   const bool default_construction = density >= 0.5 && avg_he_size <= 100;
   return constructFlowHypergraphExplicit(phg, sub_hg, block_0, block_1, whfc_to_node, default_construction, deterministic);
->>>>>>> f75c669f
 }
 
 template<typename GraphAndGainTypes>
@@ -123,12 +112,8 @@
                                                                                      const PartitionID block_0,
                                                                                      const PartitionID block_1,
                                                                                      vec<HypernodeID>& whfc_to_node,
-<<<<<<< HEAD
-                                                                                     const bool default_construction) {
-=======
                                                                                      const bool default_construction,
                                                                                      const bool deterministic) {
->>>>>>> f75c669f
   FlowProblem flow_problem;
 
   if constexpr (PartitionedHypergraph::is_graph) {
@@ -246,14 +231,6 @@
       const HyperedgeID he = sub_hg.hes[i];
       FlowNetworkEdgeParameters parameters =
         FlowNetworkConstruction::getParameters(phg, _context, he, block_0, block_1);
-<<<<<<< HEAD
-
-      if ( parameters.capacity > 0 ) {
-        tmp_pins.clear();
-        size_t he_hash = 0;
-        if ( parameters.is_cut || (phg.pinCountInPart(he, block_0) > 0 && phg.pinCountInPart(he, block_1) > 0) ) {
-          __atomic_fetch_add(&flow_problem.total_cut, parameters.capacity, __ATOMIC_RELAXED);
-=======
       ASSERT(parameters.capacity >= 0);
 
       // this check removes any edges that can't affect the global objective
@@ -285,7 +262,6 @@
           push_into_tmp_pins(tmp_pins, flow_problem.source, he_hash, true);
         } else if ( parameters.connect_to_sink ) {
           push_into_tmp_pins(tmp_pins, flow_problem.sink, he_hash, true);
->>>>>>> f75c669f
         }
 
         // Sort pins for identical net detection
@@ -309,67 +285,23 @@
             _flow_hg.finishHyperedge(tmp_e.e, parameters.capacity, bucket_idx, pin_start, pin_end);
             _identical_nets.add(tmp_e);
           } else {
-<<<<<<< HEAD
-            const PartitionID pin_block = phg.partID(pin);
-            parameters.connect_to_source |= pin_block == block_0;
-            parameters.connect_to_sink |= pin_block == block_1;
-=======
             // Current hyperedge is identical to an already added
             __atomic_fetch_add(&_flow_hg.capacity(identical_net.bucket, identical_net.e),
                                 parameters.capacity, __ATOMIC_RELAXED);
->>>>>>> f75c669f
           }
         }
       }
     }
   });
 
-<<<<<<< HEAD
-        const bool empty_hyperedge = tmp_pins.size() == 0;
-        const bool connected_to_source_and_sink = parameters.connect_to_source && parameters.connect_to_sink;
-        if ( connected_to_source_and_sink ) {
-          // Hyperedge is connected to source and sink which means we can not remove it
-          // from the cut with the current flow problem => remove he from flow problem
-          __atomic_fetch_add(&flow_problem.non_removable_cut, parameters.capacity, __ATOMIC_RELAXED);
-        } else if ( !empty_hyperedge ) {
-          if ( parameters.connect_to_source ) {
-            push_into_tmp_pins(tmp_pins, flow_problem.source, he_hash, true);
-          } else if ( parameters.connect_to_sink ) {
-            push_into_tmp_pins(tmp_pins, flow_problem.sink, he_hash, true);
-          }
-=======
   tbb::parallel_for(UL(0), NUM_CSR_BUCKETS, [&](const size_t idx) {
     _flow_hg.finalizeCSRBucket(idx);
   });
   _flow_hg.finalizeHyperedges();
->>>>>>> f75c669f
 
   return flow_problem;
 }
 
-<<<<<<< HEAD
-          if ( tmp_pins.size() > 1 ) {
-            const TmpHyperedge identical_net = _identical_nets.get(he_hash, tmp_pins);
-            if ( identical_net.e == whfc::invalidHyperedge ) {
-              const size_t pin_start = pin_idx;
-              const size_t pin_end = pin_start + tmp_pins.size();
-              for ( size_t i = 0; i < tmp_pins.size(); ++i ) {
-                _flow_hg.addPin(tmp_pins[i], idx, pin_idx++);
-              }
-              TmpHyperedge tmp_e { he_hash, idx, e++ };
-              if ( _context.refinement.flows.determine_distance_from_cut &&
-                  phg.pinCountInPart(he, block_0) > 0 && phg.pinCountInPart(he, block_1) > 0 ) {
-                _cut_hes.push_back(tmp_e);
-              }
-              _flow_hg.finishHyperedge(tmp_e.e, parameters.capacity, idx, pin_start, pin_end);
-              _identical_nets.add(tmp_e);
-            } else {
-              // Current hyperedge is identical to an already added
-              __atomic_fetch_add(&_flow_hg.capacity(identical_net.bucket, identical_net.e),
-                                 parameters.capacity, __ATOMIC_RELAXED);
-            }
-          }
-=======
 template<typename GraphAndGainTypes>
 FlowProblem ParallelConstruction<GraphAndGainTypes>::constructDefaultDeterministic(const PartitionedHypergraph& phg,
                                                                                    const Subhypergraph& sub_hg,
@@ -504,7 +436,6 @@
         const size_t pin_end = pin_start + tmp_hyperedges[i].pins.size();
         for (size_t j = 0; j < tmp_hyperedges[i].pins.size(); ++j) {
           _flow_hg.addPin(tmp_hyperedges[i].pins[j], bucket_idx, pin_idx++);
->>>>>>> f75c669f
         }
         TmpHyperedge tmp_e{ 0, bucket_idx, e++ };
         const HyperedgeID he = sub_hg.hes[i];
@@ -602,56 +533,6 @@
         const HyperedgeID he = sub_hg.hes[last_he];
         FlowNetworkEdgeParameters parameters =
           FlowNetworkConstruction::getParameters(phg, _context, he, block_0, block_1);
-<<<<<<< HEAD
-
-        if ( parameters.capacity > 0 ) {
-          const HypernodeID actual_pin_count_block_0 = phg.pinCountInPart(he, block_0);
-          const HypernodeID actual_pin_count_block_1 = phg.pinCountInPart(he, block_1);
-          parameters.connect_to_source |= pin_count_in_block_0 < actual_pin_count_block_0;
-          parameters.connect_to_sink |= pin_count_in_block_1 < actual_pin_count_block_1;
-          if ( parameters.is_cut || (actual_pin_count_block_0 > 0 && actual_pin_count_block_1 > 0) ) {
-            __atomic_fetch_add(&flow_problem.total_cut, parameters.capacity, __ATOMIC_RELAXED);
-          }
-
-          if ( parameters.connect_to_source && parameters.connect_to_sink ) {
-            // Hyperedge is connected to source and sink which means we can not remove it
-            // from the cut with the current flow problem => remove he from flow problem
-            __atomic_fetch_add(&flow_problem.non_removable_cut, parameters.capacity, __ATOMIC_RELAXED);
-          } else {
-            // Add hyperedge to flow network and configure source and sink
-            size_t hash = 0;
-            if ( parameters.connect_to_source ) {
-              tmp_pins.push_back(flow_problem.source);
-              hash += kahypar::math::hash(flow_problem.source);
-            } else if ( parameters.connect_to_sink ) {
-              tmp_pins.push_back(flow_problem.sink);
-              hash += kahypar::math::hash(flow_problem.sink);
-            }
-            for ( size_t i = start_idx; i < end_idx; ++i ) {
-              tmp_pins.push_back(pins_of_bucket[i].pin);
-              hash += kahypar::math::hash(pins_of_bucket[i].pin);
-            }
-
-            if ( tmp_pins.size() > 1 ) {
-              const TmpHyperedge identical_net = _identical_nets.get(hash, tmp_pins);
-              if ( identical_net.e == whfc::invalidHyperedge ) {
-                const size_t pin_start = pin_idx;
-                const size_t pin_end = pin_start + tmp_pins.size();
-                for ( const whfc::Node& pin : tmp_pins ) {
-                  _flow_hg.addPin(pin, idx, pin_idx++);
-                }
-                TmpHyperedge tmp_e { hash, idx, current_he++ };
-                if ( _context.refinement.flows.determine_distance_from_cut &&
-                    actual_pin_count_block_0 > 0 && actual_pin_count_block_1 > 0 ) {
-                  _cut_hes.push_back(tmp_e);
-                }
-                _flow_hg.finishHyperedge(tmp_e.e, parameters.capacity, idx, pin_start, pin_end);
-                _identical_nets.add(tmp_e);
-              } else {
-                // Current hyperedge is identical to an already added
-                __atomic_fetch_add(&_flow_hg.capacity(identical_net.bucket, identical_net.e),
-                                   parameters.capacity, __ATOMIC_RELAXED);
-=======
         ASSERT(parameters.capacity >= 0);
 
         // this check removes any edges that can't affect the global objective
@@ -691,7 +572,6 @@
               const size_t pin_end = pin_start + tmp_pins.size();
               for ( const whfc::Node& pin : tmp_pins ) {
                 _flow_hg.addPin(pin, bucket_idx, pin_idx++);
->>>>>>> f75c669f
               }
               TmpHyperedge tmp_e { hash, bucket_idx, current_he++ };
               if ( _context.refinement.flows.determine_distance_from_cut &&
