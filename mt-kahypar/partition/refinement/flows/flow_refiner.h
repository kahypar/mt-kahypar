--- conflicted
+++ resolved
@@ -60,10 +60,7 @@
                        bool deterministic) :
     _phg(nullptr),
     _context(context),
-<<<<<<< HEAD
-=======
     _deterministic(deterministic),
->>>>>>> f75c669f
     _num_hyperedges(num_hyperedges),
     _block_0(kInvalidPartition),
     _block_1(kInvalidPartition),
@@ -115,11 +112,8 @@
   FlowProblem constructFlowHypergraph(const PartitionedHypergraph& phg,
                                       const Subhypergraph& sub_hg);
 
-<<<<<<< HEAD
-=======
   bool useSequentialAlgorithm();
 
->>>>>>> f75c669f
   const PartitionedHypergraph* _phg;
   const Context& _context;
   bool _deterministic;
