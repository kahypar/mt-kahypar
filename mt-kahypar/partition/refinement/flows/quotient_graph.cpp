/*******************************************************************************
 * MIT License
 *
 * This file is part of Mt-KaHyPar.
 *
 * Copyright (C) 2021 Tobias Heuer <tobias.heuer@kit.edu>
 *
 * Permission is hereby granted, free of charge, to any person obtaining a copy
 * of this software and associated documentation files (the "Software"), to deal
 * in the Software without restriction, including without limitation the rights
 * to use, copy, modify, merge, publish, distribute, sublicense, and/or sell
 * copies of the Software, and to permit persons to whom the Software is
 * furnished to do so, subject to the following conditions:
 *
 * The above copyright notice and this permission notice shall be included in all
 * copies or substantial portions of the Software.
 *
 * THE SOFTWARE IS PROVIDED "AS IS", WITHOUT WARRANTY OF ANY KIND, EXPRESS OR
 * IMPLIED, INCLUDING BUT NOT LIMITED TO THE WARRANTIES OF MERCHANTABILITY,
 * FITNESS FOR A PARTICULAR PURPOSE AND NONINFRINGEMENT. IN NO EVENT SHALL THE
 * AUTHORS OR COPYRIGHT HOLDERS BE LIABLE FOR ANY CLAIM, DAMAGES OR OTHER
 * LIABILITY, WHETHER IN AN ACTION OF CONTRACT, TORT OR OTHERWISE, ARISING FROM,
 * OUT OF OR IN CONNECTION WITH THE SOFTWARE OR THE USE OR OTHER DEALINGS IN THE
 * SOFTWARE.
 ******************************************************************************/


#include "mt-kahypar/partition/refinement/flows/quotient_graph.h"

#include <queue>

#include <tbb/parallel_sort.h>

#include "mt-kahypar/definitions.h"
#include "mt-kahypar/datastructures/sparse_map.h"


namespace mt_kahypar {

<<<<<<< HEAD
void QuotientGraphEdge::add_hyperedge(const HyperedgeID he, const HyperedgeWeight weight) {
  cut_hes.push_back(he);
  cut_he_weight += weight;
=======
void QuotientGraphEdge::addHyperedge(const HyperedgeID he, const HyperedgeWeight weight) {
  cut_hes.push_back(he);
  cut_he_weight.fetch_add(weight, std::memory_order_relaxed);
>>>>>>> f75c669f
}

void QuotientGraphEdge::reset() {
  cut_hes.clear();
  ownership.store(false, std::memory_order_relaxed);
  is_in_queue.store(false, std::memory_order_relaxed);
  cut_he_weight.store(0, std::memory_order_relaxed);
}


QuotientGraph::QuotientGraph(const HyperedgeID num_hyperedges, const Context& context) :
  _initial_num_edges(num_hyperedges),
  _current_num_edges(kInvalidHyperedge),
  _quotient_graph(context.partition.k,
    vec<QuotientGraphEdge>(context.partition.k)) {
  for ( PartitionID i = 0; i < context.partition.k; ++i ) {
    for ( PartitionID j = i + 1; j < context.partition.k; ++j ) {
      _quotient_graph[i][j].blocks.i = i;
      _quotient_graph[i][j].blocks.j = j;
    }
  }
}

template<typename PartitionedHypergraph>
<<<<<<< HEAD
void QuotientGraph::addNewCutHyperedges(const PartitionedHypergraph& phg, const vec<std::pair<HyperedgeID, PartitionID>>& new_cut_hes) {
  for ( const auto& [he, block] : new_cut_hes ) {
    ASSERT(block != kInvalidPartition);
    // assertion might not hold due to race condition between flow computations
    // ASSERT(phg.pinCountInPart(he, block) > 0);

    // Add hyperedge he as a cut hyperedge to each block pair that contains 'block'.
    // Note, hyperedges might be added twice to a block pair or might be wrongly added
    // to a block pair (due to races). This should not be a problem in practice since
    // adding new hyperedges is rare, the BFS deduplicates the hyperedges anyways and
    // additional edges only increase the size of the flow problem.
    for ( const PartitionID& other_block : phg.connectivitySet(he) ) {
      if ( other_block != block ) {
        _quotient_graph[std::min(block, other_block)][std::max(block, other_block)]
          .add_hyperedge(he, phg.edgeWeight(he));
      }
=======
void QuotientGraph::addNewCutHyperedge(const PartitionedHypergraph& phg, HyperedgeID he, PartitionID block) {
  ASSERT(block != kInvalidPartition);
  // assertion might not hold due to race condition between flow computations
  // ASSERT(phg.pinCountInPart(he, block) > 0);

  // Add hyperedge he as a cut hyperedge to each block pair that contains 'block'.
  // Note, hyperedges might be added twice to a block pair or might be wrongly added
  // to a block pair (due to races). This should not be a problem in practice since
  // adding new hyperedges is rare, the BFS deduplicates the hyperedges anyways and
  // additional edges only increase the size of the flow problem.
  for ( const PartitionID& other_block : phg.connectivitySet(he) ) {
    if ( other_block != block ) {
      _quotient_graph[std::min(block, other_block)][std::max(block, other_block)]
        .addHyperedge(he, phg.edgeWeight(he));
>>>>>>> f75c669f
    }
  }
}

template<typename PartitionedHypergraph>
void QuotientGraph::initialize(const PartitionedHypergraph& phg) {
  // Reset quotient graph edges
  for ( size_t i = 0; i < _quotient_graph.size(); ++i ) {
    for ( size_t j = i + 1; j < _quotient_graph[i].size(); ++j ) {
      _quotient_graph[i][j].reset();
    }
  }

  // Find all cut hyperedges between the blocks
  tbb::enumerable_thread_specific<HyperedgeID> local_num_hes(0);
  phg.doParallelForAllEdges([&](const HyperedgeID he) {
    ++local_num_hes.local();
    const HyperedgeWeight edge_weight = phg.edgeWeight(he);
    for ( const PartitionID i : phg.connectivitySet(he) ) {
      for ( const PartitionID j : phg.connectivitySet(he) ) {
        if ( i < j ) {
          _quotient_graph[i][j].addHyperedge(he, edge_weight);
        }
      }
    }
  });
  _current_num_edges = local_num_hes.combine(std::plus<HyperedgeID>());
}

void QuotientGraph::changeNumberOfBlocks(const PartitionID new_k) {
  // Reset improvement history as the number of blocks had changed
  for ( size_t i = 0; i < _quotient_graph.size(); ++i ) {
    for ( size_t j = 0; j < _quotient_graph.size(); ++j ) {
      _quotient_graph[i][j].num_improvements_found.store(0, std::memory_order_relaxed);
      _quotient_graph[i][j].total_improvement.store(0, std::memory_order_relaxed);
    }
  }

  if ( static_cast<size_t>(new_k) > _quotient_graph.size() ) {
    _quotient_graph.clear();
    _quotient_graph.assign(new_k, vec<QuotientGraphEdge>(new_k));
  }
}

bool QuotientGraph::isInputHypergraph() const {
  return _current_num_edges == _initial_num_edges;
}


namespace {
<<<<<<< HEAD
#define ADD_NEW_CUT_HYPEREDGE(X) void QuotientGraph::addNewCutHyperedges(const X& phg, const vec<std::pair<HyperedgeID, PartitionID>>& new_cut_hes)
=======
#define ADD_NEW_CUT_HYPEREDGE(X) void QuotientGraph::addNewCutHyperedge(const X& phg, HyperedgeID he, PartitionID block)
>>>>>>> f75c669f
#define INITIALIZE(X) void QuotientGraph::initialize(const X& phg)
}

INSTANTIATE_FUNC_WITH_PARTITIONED_HG(ADD_NEW_CUT_HYPEREDGE)
INSTANTIATE_FUNC_WITH_PARTITIONED_HG(INITIALIZE)

} // namespace mt_kahypar<|MERGE_RESOLUTION|>--- conflicted
+++ resolved
@@ -37,15 +37,9 @@
 
 namespace mt_kahypar {
 
-<<<<<<< HEAD
-void QuotientGraphEdge::add_hyperedge(const HyperedgeID he, const HyperedgeWeight weight) {
-  cut_hes.push_back(he);
-  cut_he_weight += weight;
-=======
 void QuotientGraphEdge::addHyperedge(const HyperedgeID he, const HyperedgeWeight weight) {
   cut_hes.push_back(he);
   cut_he_weight.fetch_add(weight, std::memory_order_relaxed);
->>>>>>> f75c669f
 }
 
 void QuotientGraphEdge::reset() {
@@ -70,24 +64,6 @@
 }
 
 template<typename PartitionedHypergraph>
-<<<<<<< HEAD
-void QuotientGraph::addNewCutHyperedges(const PartitionedHypergraph& phg, const vec<std::pair<HyperedgeID, PartitionID>>& new_cut_hes) {
-  for ( const auto& [he, block] : new_cut_hes ) {
-    ASSERT(block != kInvalidPartition);
-    // assertion might not hold due to race condition between flow computations
-    // ASSERT(phg.pinCountInPart(he, block) > 0);
-
-    // Add hyperedge he as a cut hyperedge to each block pair that contains 'block'.
-    // Note, hyperedges might be added twice to a block pair or might be wrongly added
-    // to a block pair (due to races). This should not be a problem in practice since
-    // adding new hyperedges is rare, the BFS deduplicates the hyperedges anyways and
-    // additional edges only increase the size of the flow problem.
-    for ( const PartitionID& other_block : phg.connectivitySet(he) ) {
-      if ( other_block != block ) {
-        _quotient_graph[std::min(block, other_block)][std::max(block, other_block)]
-          .add_hyperedge(he, phg.edgeWeight(he));
-      }
-=======
 void QuotientGraph::addNewCutHyperedge(const PartitionedHypergraph& phg, HyperedgeID he, PartitionID block) {
   ASSERT(block != kInvalidPartition);
   // assertion might not hold due to race condition between flow computations
@@ -102,7 +78,6 @@
     if ( other_block != block ) {
       _quotient_graph[std::min(block, other_block)][std::max(block, other_block)]
         .addHyperedge(he, phg.edgeWeight(he));
->>>>>>> f75c669f
     }
   }
 }
@@ -153,11 +128,7 @@
 
 
 namespace {
-<<<<<<< HEAD
-#define ADD_NEW_CUT_HYPEREDGE(X) void QuotientGraph::addNewCutHyperedges(const X& phg, const vec<std::pair<HyperedgeID, PartitionID>>& new_cut_hes)
-=======
 #define ADD_NEW_CUT_HYPEREDGE(X) void QuotientGraph::addNewCutHyperedge(const X& phg, HyperedgeID he, PartitionID block)
->>>>>>> f75c669f
 #define INITIALIZE(X) void QuotientGraph::initialize(const X& phg)
 }
 
