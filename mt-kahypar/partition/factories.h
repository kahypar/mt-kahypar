--- conflicted
+++ resolved
@@ -40,11 +40,7 @@
                                                            IHypergraphSparsifier* (*)(const Context&)>;
 
 using CoarsenerFactory = kahypar::meta::Factory<CoarseningAlgorithm,
-<<<<<<< HEAD
-                                                ICoarsener* (*)(Hypergraph&, const Context&, const bool, UncoarseningData&)>;
-=======
-                                                ICoarsener* (*)(Hypergraph&, const Context&)>;
->>>>>>> 6f441da2
+                                                ICoarsener* (*)(Hypergraph&, const Context&, UncoarseningData&)>;
 
 using MultilevelCoarsenerDispatcher = kahypar::meta::StaticMultiDispatchFactory<MultilevelCoarsener,
                                                                                 ICoarsener,
