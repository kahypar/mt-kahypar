/*******************************************************************************
 * This file is part of KaHyPar.
 *
 * Copyright (C) 2020 Tobias Heuer <tobias.heuer@kit.edu>
 *
 * KaHyPar is free software: you can redistribute it and/or modify
 * it under the terms of the GNU General Public License as published by
 * the Free Software Foundation, either version 3 of the License, or
 * (at your option) any later version.
 *
 * KaHyPar is distributed in the hope that it will be useful,
 * but WITHOUT ANY WARRANTY; without even the implied warranty of
 * MERCHANTABILITY or FITNESS FOR A PARTICULAR PURPOSE.  See the
 * GNU General Public License for more details.
 *
 * You should have received a copy of the GNU General Public License
 * along with KaHyPar.  If not, see <http://www.gnu.org/licenses/>.
 *
******************************************************************************/

#pragma once

#include "tbb/task_group.h"

#include "mt-kahypar/definitions.h"
#include "mt-kahypar/partition/context.h"
#include "mt-kahypar/partition/metrics.h"
#include "mt-kahypar/partition/refinement/i_refiner.h"
#include "mt-kahypar/partition/refinement/flows/i_flow_refiner.h"
#include "mt-kahypar/parallel/stl/scalable_vector.h"
#include "mt-kahypar/utils/timer.h"
#include <mt-kahypar/partition/coarsening/coarsening_commons.h>

namespace mt_kahypar {

class NLevelCoarsenerBase {
 private:

  static constexpr bool debug = false;
  static constexpr bool enable_heavy_assert = false;

  using ParallelHyperedgeVector = parallel::scalable_vector<parallel::scalable_vector<ParallelHyperedge>>;

 public:
  NLevelCoarsenerBase(Hypergraph& hypergraph,
                      const Context& context,
                      UncoarseningData& uncoarseningData) :
    _hg(hypergraph),
    _context(context),
    _uncoarseningData(uncoarseningData) { }

  NLevelCoarsenerBase(const NLevelCoarsenerBase&) = delete;
  NLevelCoarsenerBase(NLevelCoarsenerBase&&) = delete;
  NLevelCoarsenerBase & operator= (const NLevelCoarsenerBase &) = delete;
  NLevelCoarsenerBase & operator= (NLevelCoarsenerBase &&) = delete;

  virtual ~NLevelCoarsenerBase() = default;

 protected:

  Hypergraph& compactifiedHypergraph() {
    ASSERT(_uncoarseningData.is_finalized);
    return *_uncoarseningData.compactified_hg;
  }

  PartitionedHypergraph& compactifiedPartitionedHypergraph() {
    ASSERT(_uncoarseningData.is_finalized);
    return *_uncoarseningData.compactified_phg;
  }

  void removeSinglePinAndParallelNets(const HighResClockTimepoint& round_start) {
    utils::Timer::instance().start_timer("remove_single_pin_and_parallel_nets", "Remove Single Pin and Parallel Nets");
    _uncoarseningData.removed_hyperedges_batches.emplace_back(_hg.removeSinglePinAndParallelHyperedges());
    const HighResClockTimepoint round_end = std::chrono::high_resolution_clock::now();
    const double elapsed_time = std::chrono::duration<double>(round_end - round_start).count();
    _uncoarseningData.round_coarsening_times.push_back(elapsed_time);
    utils::Timer::instance().stop_timer("remove_single_pin_and_parallel_nets");
  }

 protected:
<<<<<<< HEAD
  kahypar::Metrics computeMetrics(PartitionedHypergraph& phg) {
    HyperedgeWeight cut = 0;
    HyperedgeWeight km1 = 0;
    tbb::parallel_invoke([&] {
      cut = metrics::hyperedgeCut(phg);
    }, [&] {
      km1 = metrics::km1(phg);
    });
    return { cut, km1,  metrics::imbalance(phg, _context) };
  }

  kahypar::Metrics initialize(PartitionedHypergraph& current_hg);

  void localizedRefine(PartitionedHypergraph& partitioned_hypergraph,
                       const parallel::scalable_vector<HypernodeID>& refinement_nodes,
                       std::unique_ptr<IRefiner>& label_propagation,
                       std::unique_ptr<IRefiner>& fm,
                       kahypar::Metrics& current_metrics,
                       const bool force_measure_timings);

  void globalRefine(PartitionedHypergraph& partitioned_hypergraph,
                    std::unique_ptr<IRefiner>& fm,
                    std::unique_ptr<IRefiner>& flows,
                    kahypar::Metrics& current_metrics,
                    const double time_limit);

  // ! True, if coarsening terminates and finalize function was called
  bool _is_finalized;

=======
>>>>>>> 7c2063e5
  // ! Original hypergraph
  Hypergraph& _hg;

  const Context& _context;

  UncoarseningData& _uncoarseningData;
};
}  // namespace mt_kahypar<|MERGE_RESOLUTION|>--- conflicted
+++ resolved
@@ -78,38 +78,6 @@
   }
 
  protected:
-<<<<<<< HEAD
-  kahypar::Metrics computeMetrics(PartitionedHypergraph& phg) {
-    HyperedgeWeight cut = 0;
-    HyperedgeWeight km1 = 0;
-    tbb::parallel_invoke([&] {
-      cut = metrics::hyperedgeCut(phg);
-    }, [&] {
-      km1 = metrics::km1(phg);
-    });
-    return { cut, km1,  metrics::imbalance(phg, _context) };
-  }
-
-  kahypar::Metrics initialize(PartitionedHypergraph& current_hg);
-
-  void localizedRefine(PartitionedHypergraph& partitioned_hypergraph,
-                       const parallel::scalable_vector<HypernodeID>& refinement_nodes,
-                       std::unique_ptr<IRefiner>& label_propagation,
-                       std::unique_ptr<IRefiner>& fm,
-                       kahypar::Metrics& current_metrics,
-                       const bool force_measure_timings);
-
-  void globalRefine(PartitionedHypergraph& partitioned_hypergraph,
-                    std::unique_ptr<IRefiner>& fm,
-                    std::unique_ptr<IRefiner>& flows,
-                    kahypar::Metrics& current_metrics,
-                    const double time_limit);
-
-  // ! True, if coarsening terminates and finalize function was called
-  bool _is_finalized;
-
-=======
->>>>>>> 7c2063e5
   // ! Original hypergraph
   Hypergraph& _hg;
 
