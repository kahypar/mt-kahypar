/*******************************************************************************
 * MIT License
 *
 * This file is part of Mt-KaHyPar.
 *
 * Copyright (C) 2019 Lars Gottesbüren <lars.gottesbueren@kit.edu>
 * Copyright (C) 2019 Tobias Heuer <tobias.heuer@kit.edu>
 *
 * Permission is hereby granted, free of charge, to any person obtaining a copy
 * of this software and associated documentation files (the "Software"), to deal
 * in the Software without restriction, including without limitation the rights
 * to use, copy, modify, merge, publish, distribute, sublicense, and/or sell
 * copies of the Software, and to permit persons to whom the Software is
 * furnished to do so, subject to the following conditions:
 *
 * The above copyright notice and this permission notice shall be included in all
 * copies or substantial portions of the Software.
 *
 * THE SOFTWARE IS PROVIDED "AS IS", WITHOUT WARRANTY OF ANY KIND, EXPRESS OR
 * IMPLIED, INCLUDING BUT NOT LIMITED TO THE WARRANTIES OF MERCHANTABILITY,
 * FITNESS FOR A PARTICULAR PURPOSE AND NONINFRINGEMENT. IN NO EVENT SHALL THE
 * AUTHORS OR COPYRIGHT HOLDERS BE LIABLE FOR ANY CLAIM, DAMAGES OR OTHER
 * LIABILITY, WHETHER IN AN ACTION OF CONTRACT, TORT OR OTHERWISE, ARISING FROM,
 * OUT OF OR IN CONNECTION WITH THE SOFTWARE OR THE USE OR OTHER DEALINGS IN THE
 * SOFTWARE.
 ******************************************************************************/

#include "context.h"

#include <cmath>
#include <algorithm>
#include <numeric>

#include "mt-kahypar/partition/conversion.h"
#include "mt-kahypar/parallel/thread_management.h"
#include "mt-kahypar/utils/exception.h"
#include "mt-kahypar/utils/utilities.h"

namespace mt_kahypar {

  std::ostream & operator<< (std::ostream& str, const PartitioningParameters& params) {
    str << "Partitioning Parameters:" << std::endl;
    str << "  Hypergraph:                         " << params.graph_filename << std::endl;
    if ( params.fixed_vertex_filename != "" ) {
      str << "  Fixed Vertex File:                  " << params.fixed_vertex_filename << std::endl;
    }
    if ( params.write_partition_file ) {
      str << "  Partition File:                     " << params.graph_partition_filename << std::endl;
    }
    str << "  Mode:                               " << params.mode << std::endl;
    str << "  Objective:                          " << params.objective << std::endl;
    str << "  Gain Policy:                        " << params.gain_policy << std::endl;
    str << "  Input File Format:                  " << params.file_format << std::endl;
    if ( params.instance_type != InstanceType::UNDEFINED ) {
      str << "  Instance Type:                      " << params.instance_type << std::endl;
    }
    if ( params.preset_type != PresetType::UNDEFINED ) {
      str << "  Preset Type:                        " << params.preset_type << std::endl;
    }
    str << "  Partition Type:                     " << params.partition_type << std::endl;
    str << "  k:                                  " << params.k << std::endl;
    str << "  epsilon:                            " << params.epsilon << std::endl;
    str << "  seed:                               " << params.seed << std::endl;
    str << "  Number of V-Cycles:                 " << params.num_vcycles << std::endl;
    str << "  time limit:                         " << params.time_limit << "s" << std::endl;
    str << "  Ignore HE Size Threshold:           " << params.ignore_hyperedge_size_threshold << std::endl;
    str << "  Large HE Size Threshold:            " << params.large_hyperedge_size_threshold << std::endl;
    if ( params.use_individual_part_weights ) {
      str << "  Individual Part Weights:            ";
      for ( const HypernodeWeight& w : params.max_part_weights ) {
        str << w << " ";
      }
      str << std::endl;
    }
    if ( params.mode == Mode::deep_multilevel ) {
      str << "  Perform Parallel Recursion:         " << std::boolalpha
          << params.perform_parallel_recursion_in_deep_multilevel << std::endl;
    }
    return str;
  }

  std::ostream & operator<< (std::ostream& str, const CommunityDetectionParameters& params) {
    str << "  Community Detection Parameters:" << std::endl;
    str << "    Edge Weight Function:                " << params.edge_weight_function << std::endl;
    str << "    Maximum Louvain-Pass Iterations:     " << params.max_pass_iterations << std::endl;
    str << "    Minimum Vertex Move Fraction:        " << params.min_vertex_move_fraction << std::endl;
    str << "    Vertex Degree Sampling Threshold:    " << params.vertex_degree_sampling_threshold << std::endl;
    str << "    Number of subrounds (deterministic): " << params.num_sub_rounds_deterministic << std::endl;
    return str;
  }

  std::ostream & operator<< (std::ostream& str, const PreprocessingParameters& params) {
    str << "Preprocessing Parameters:" << std::endl;
    str << "  Use Community Detection:            " << std::boolalpha << params.use_community_detection << std::endl;
    str << "  Disable C. D. for Mesh Graphs:      " << std::boolalpha << params.disable_community_detection_for_mesh_graphs << std::endl;
    if (params.use_community_detection) {
      str << std::endl << params.community_detection;
    }
    return str;
  }

  std::ostream & operator<< (std::ostream& str, const RatingParameters& params) {
    str << "  Rating Parameters:" << std::endl;
    str << "    Rating Function:                  " << params.rating_function << std::endl;
    str << "    Heavy Node Penalty:               " << params.heavy_node_penalty_policy << std::endl;
    str << "    Acceptance Policy:                " << params.acceptance_policy << std::endl;
    str << "    Partition Policy:                 " << params.partition_policy << std::endl;
    return str;
  }

  std::ostream & operator<< (std::ostream& str, const CoarseningParameters& params) {
    str << "Coarsening Parameters:" << std::endl;
    str << "  Algorithm:                          " << params.algorithm << std::endl;
    str << "  Use Adaptive Edge Size:             " << std::boolalpha << params.use_adaptive_edge_size << std::endl;
    str << "  Max Allowed Weight Multiplier:      " << params.max_allowed_weight_multiplier << std::endl;
    str << "  Maximum Allowed Hypernode Weight:   " << params.max_allowed_node_weight << std::endl;
    str << "  Contraction Limit Multiplier:       " << params.contraction_limit_multiplier << std::endl;
    str << "  Deep ML Contraction Limit Multi.:   " << params.deep_ml_contraction_limit_multiplier << std::endl;
    str << "  Contraction Limit:                  " << params.contraction_limit << std::endl;
    str << "  Minimum Shrink Factor:              " << params.minimum_shrink_factor << std::endl;
    str << "  Maximum Shrink Factor:              " << params.maximum_shrink_factor << std::endl;
    str << "  Vertex Degree Sampling Threshold:   " << params.vertex_degree_sampling_threshold << std::endl;
    if ( params.algorithm == CoarseningAlgorithm::deterministic_multilevel_coarsener ) {
      str << "  Number of Subrounds:                " << params.num_sub_rounds_deterministic << std::endl;
      str << "  Resolve Node Swaps:                 " << std::boolalpha << params.det_resolve_swaps << std::endl;
    }
    if ( params.algorithm == CoarseningAlgorithm::multilevel_coarsener || params.algorithm == CoarseningAlgorithm::nlevel_coarsener ) {
      str << std::endl << params.rating;
    }
    return str;
  }

  std::ostream & operator<< (std::ostream& str, const LabelPropagationParameters& params) {
    str << "  Label Propagation Parameters:" << std::endl;
    str << "    Algorithm:                        " << params.algorithm << std::endl;
    if ( params.algorithm != LabelPropagationAlgorithm::do_nothing ) {
      str << "    Maximum Iterations:               " << params.maximum_iterations << std::endl;
      str << "    Unconstrained:                    " << std::boolalpha << params.unconstrained << std::endl;
      str << "    Rebalancing:                      " << std::boolalpha << params.rebalancing << std::endl;
      str << "    HE Size Activation Threshold:     " << std::boolalpha << params.hyperedge_size_activation_threshold << std::endl;
      str << "    Relative Improvement Threshold:   " << params.relative_improvement_threshold << std::endl;
    }
    return str;
  }

  std::ostream & operator<< (std::ostream& str, const JetParameters& params) {
    str << "  Jet Parameters:" << std::endl;
    str << "    Algorithm:                        " << params.algorithm << std::endl;
    if ( params.algorithm != JetAlgorithm::do_nothing ) {
      str << "    Iterations without Improvement:   " << params.num_iterations << std::endl;
      str << "    Relative Improvement Threshold:   " << params.relative_improvement_threshold << std::endl;
      str << "    Dynamic Rounds:                   " << params.dynamic_rounds << std::endl;
      str << "    Initial Negative Gain Factor:     " << params.initial_negative_gain_factor << std::endl;
      str << "    Final Negative Gain Factor:       " << params.final_negative_gain_factor << std::endl;
    }
    return str;
  }

  std::ostream& operator<<(std::ostream& out, const FMParameters& params) {
    out << "  FM Parameters: \n";
    out << "    Algorithm:                        " << params.algorithm << std::endl;
    if ( params.algorithm != FMAlgorithm::do_nothing ) {
      out << "    Multitry Rounds:                  " << params.multitry_rounds << std::endl;
      out << "    Parallel Global Rollbacks:        " << std::boolalpha << params.rollback_parallel << std::endl;
      out << "    Rollback Bal. Violation Factor:   " << params.rollback_balance_violation_factor << std::endl;
      out << "    Num Seed Nodes:                   " << params.num_seed_nodes << std::endl;
      out << "    Enable Random Shuffle:            " << std::boolalpha << params.shuffle << std::endl;
      out << "    Obey Minimal Parallelism:         " << std::boolalpha << params.obey_minimal_parallelism << std::endl;
      out << "    Minimum Improvement Factor:       " << params.min_improvement << std::endl;
      out << "    Release Nodes:                    " << std::boolalpha << params.release_nodes << std::endl;
      out << "    Time Limit Factor:                " << params.time_limit_factor << std::endl;
    }
    if ( params.algorithm == FMAlgorithm::unconstrained_fm ) {
      out << "    Unconstrained Rounds:             " << params.unconstrained_rounds << std::endl;
      out << "    Threshold Border Node Inclusion:  " << params.treshold_border_node_inclusion << std::endl;
      out << "    Minimum Imbalance Penalty Factor: " << params.imbalance_penalty_min << std::endl;
      out << "    Maximum Imbalance Penalty Factor: " << params.imbalance_penalty_max << std::endl;
      out << "    Start Upper Bound for Unc.:       " << params.unconstrained_upper_bound << std::endl;
      out << "    Final Upper Bound for Unc.:       " << params.unconstrained_upper_bound_min << std::endl;
      out << "    Unc. Minimum Improvement Factor:  " << params.unconstrained_min_improvement << std::endl;
      out << "    Activate Unc. Dynamically:        " << std::boolalpha << params.activate_unconstrained_dynamically << std::endl;
      if ( params.activate_unconstrained_dynamically ) {
        out << "    Penalty for Activation Test:      " << params.penalty_for_activation_test << std::endl;
      }
    }
    out << std::flush;
    return out;
  }

  std::ostream& operator<<(std::ostream& out, const NLevelGlobalRefinementParameters& params) {
    if ( params.use_global_refinement ) {
      out << "  Global Refinement Parameters:" << std::endl;
      out << "    Refine Until No Improvement:      " << std::boolalpha << params.refine_until_no_improvement << std::endl;
      out << "    FM Algorithm:                     " << params.fm_algorithm << std::endl;
      out << "    FM Num Seed Nodes:                " << params.fm_num_seed_nodes << std::endl;
      out << "    FM Obey Minimal Parallelism:      " << std::boolalpha << params.fm_obey_minimal_parallelism << std::endl;
      out << "    LP Algorithm:                     " << params.lp_algorithm << std::endl;
      out << "    LP Unconstrained:                 " << std::boolalpha << params.lp_unconstrained << std::endl;
    }
    return out;
  }

  std::ostream& operator<<(std::ostream& out, const FlowParameters& params) {
    out << "  Flow Parameters: \n";
    out << "    Algorithm:                        " << params.algorithm << std::endl;
    if ( params.algorithm != FlowAlgorithm::do_nothing ) {
      out << "    Flow Scaling:                     " << params.alpha << std::endl;
      out << "    Maximum Number of Pins:           " << params.max_num_pins << std::endl;
      out << "    Find Most Balanced Cut:           " << std::boolalpha << params.find_most_balanced_cut << std::endl;
      out << "    Determine Distance From Cut:      " << std::boolalpha << params.determine_distance_from_cut << std::endl;
      out << "    Number of Parallel Searches:      " << params.num_parallel_searches << std::endl;
      out << "    Maximum BFS Distance:             " << params.max_bfs_distance << std::endl;
      out << "    Min Rel. Improvement Per Round:   " << params.min_relative_improvement_per_round << std::endl;
      out << "    Time Limit Factor:                " << params.time_limit_factor << std::endl;
      out << "    Skip Small Cuts:                  " << std::boolalpha << params.skip_small_cuts << std::endl;
      out << "    Skip Unpromising Blocks:          " << std::boolalpha << params.skip_unpromising_blocks << std::endl;
      out << "    Pierce in Bulk:                   " << std::boolalpha << params.pierce_in_bulk << std::endl;
      out << "    Steiner Tree Policy:              " << params.steiner_tree_policy << std::endl;
      out << std::flush;
    }
    return out;
  }

  std::ostream& operator<<(std::ostream& out, const DeterministicRefinementParameters& params) {
    out << "    Number of sub-rounds for Sync LP:  " << params.num_sub_rounds_sync_lp << std::endl;
    out << "    Use active node set:               " << std::boolalpha << params.use_active_node_set << std::endl;
    return out;
  }

  std::ostream& operator<<(std::ostream& out, const RebalancingParameters& params) {
    out << "  Rebalancing Parameters:" << std::endl;
    out << "    Algorithm:                        " << params.algorithm << std::endl;
    if ( params.algorithm == RebalancingAlgorithm::deterministic ) {
      out << "    Heavy vertex exclusion factor:    " << params.det_heavy_vertex_exclusion_factor << std::endl;
      out << "    Relative deadone size:            " << params.det_relative_deadzone_size << std::endl;
      out << "    Max rounds:                       " << params.det_max_rounds << std::endl;
    }
    return out;
  }

  std::ostream & operator<< (std::ostream& str, const RefinementParameters& params) {
    str << "Refinement Parameters:" << std::endl;
    str << "  Refine Until No Improvement:        " << std::boolalpha << params.refine_until_no_improvement << std::endl;
    str << "  Relative Improvement Threshold:     " << params.relative_improvement_threshold << std::endl;
    str << "  Maximum Batch Size:                 " << params.max_batch_size << std::endl;
    str << "  Min Border Vertices Per Thread:     " << params.min_border_vertices_per_thread << std::endl;
    str << "\n" << params.label_propagation;
    str << "\n" << params.jet;
    str << "\n" << params.fm;
    if ( params.global.use_global_refinement ) {
      str << "\n" << params.global;
    }
    str << "\n" << params.flows;
    str << "\n" << params.rebalancing;
    return str;
  }

  std::ostream & operator<< (std::ostream& str, const InitialPartitioningParameters& params) {
    str << "Initial Partitioning Parameters:" << std::endl;
    str << "  Initial Partitioning Mode:          " << params.mode << std::endl;
    str << "  Number of Runs:                     " << params.runs << std::endl;
    str << "  Use Adaptive IP Runs:               " << std::boolalpha << params.use_adaptive_ip_runs << std::endl;
    if ( params.use_adaptive_ip_runs ) {
      str << "  Min Adaptive IP Runs:               " << params.min_adaptive_ip_runs << std::endl;
    }
    str << "  Perform Refinement On Best:         " << std::boolalpha << params.perform_refinement_on_best_partitions << std::endl;
    str << "  Fm Refinement Rounds:               " << params.fm_refinment_rounds << std::endl;
    str << "  Remove Degree-Zero HNs Before IP:   " << std::boolalpha << params.remove_degree_zero_hns_before_ip << std::endl;
    str << "  Maximum Iterations of LP IP:        " << params.lp_maximum_iterations << std::endl;
    str << "  Initial Block Size of LP IP:        " << params.lp_initial_block_size << std::endl;
    str << "\nInitial Partitioning ";
    str << params.refinement << std::endl;
    return str;
  }

  std::ostream & operator<< (std::ostream& str, const MappingParameters& params) {
    str << "Mapping Parameters:                   " << std::endl;
    str << "  Target Graph File:                  " << params.target_graph_file << std::endl;
    str << "  One-To-One Mapping Strategy:        " << params.strategy << std::endl;
    str << "  Use Local Search:                   " << std::boolalpha << params.use_local_search << std::endl;
    str << "  Use Two-Phase Approach:             " << std::boolalpha << params.use_two_phase_approach << std::endl;
    str << "  Max Precomputed Steiner Tree Size:  " << params.max_steiner_tree_size << std::endl;
    str << "  Large HE Size Threshold:            " << params.large_he_threshold << std::endl;
    return str;
  }

  std::ostream & operator<< (std::ostream& str, const SharedMemoryParameters& params) {
    str << "Shared Memory Parameters:             " << std::endl;
    str << "  Number of Threads:                  " << params.num_threads << std::endl;
    if constexpr (parallel::provides_hardware_information) {
      str << "  Number of used NUMA nodes:          " << parallel::num_used_numa_nodes() << std::endl;
    }
    str << "  Use Localized Random Shuffle:       " << std::boolalpha << params.use_localized_random_shuffle << std::endl;
    str << "  Random Shuffle Block Size:          " << params.shuffle_block_size << std::endl;
    return str;
  }

<<<<<<< HEAD
  std::ostream & operator<< (std::ostream& str, const EvolutionaryParameters& params) {
    str << "Evolutionary Parameters:              " << std::endl;
    str << "  Population Size:                    " << params.population_size << std::endl;
    str << "  Mutation Chance                     " << params.mutation_chance << std::endl;
    str << "  Replace Strategy                    " << params.replace_strategy << std::endl;
    str << "  Mutation Strategy                   " << params.mutate_strategy << std::endl;
    str << "  Diversification Interval            " << params.diversify_interval << std::endl;
    return str;
=======
  Context::Context(const bool register_utilities) {
    if ( register_utilities ) {
      utility_id = utils::Utilities::instance().registerNewUtilityObjects();
    }
>>>>>>> f75c669f
  }

  bool Context::isNLevelPartitioning() const {
    return partition.partition_type == N_LEVEL_GRAPH_PARTITIONING ||
      partition.partition_type == N_LEVEL_HYPERGRAPH_PARTITIONING;
  }

  bool Context::forceGainCacheUpdates() const {
    return isNLevelPartitioning() ||
      partition.mode == Mode::deep_multilevel ||
      refinement.refine_until_no_improvement;
  }

  void Context::setupPartWeights(const HypernodeWeight total_hypergraph_weight) {
    if (partition.use_individual_part_weights) {
      ASSERT(static_cast<size_t>(partition.k) == partition.max_part_weights.size());
      const HypernodeWeight max_part_weights_sum = std::accumulate(partition.max_part_weights.cbegin(),
                                                                   partition.max_part_weights.cend(), 0);
      double weight_fraction = total_hypergraph_weight / static_cast<double>(max_part_weights_sum);
      HypernodeWeight perfect_part_weights_sum = 0;
      partition.perfect_balance_part_weights.clear();
      for (const HyperedgeWeight& part_weight : partition.max_part_weights) {
        const HypernodeWeight perfect_weight = ceil(weight_fraction * part_weight);
        partition.perfect_balance_part_weights.push_back(perfect_weight);
        perfect_part_weights_sum += perfect_weight;
      }

      if (max_part_weights_sum < total_hypergraph_weight) {
        throw InvalidInputException(
          "Sum of individual part weights is less than the total hypergraph weight. "
          "Finding a valid partition is not possible.\n"
          "Total hypergraph weight: " + std::to_string(total_hypergraph_weight) + "\n"
          "Sum of part weights:     " + std::to_string(max_part_weights_sum));
      } else {
        // To avoid rounding issues, epsilon should be calculated using the sum of the perfect part weights instead of
        // the total hypergraph weight. See also recursive_bipartitioning_initial_partitioner
        partition.epsilon = std::min(0.99, max_part_weights_sum / static_cast<double>(std::max(perfect_part_weights_sum, 1)) - 1);
      }
    } else {
      partition.perfect_balance_part_weights.clear();
      partition.perfect_balance_part_weights.push_back(ceil(
              total_hypergraph_weight
              / static_cast<double>(partition.k)));
      for (PartitionID part = 1; part != partition.k; ++part) {
        partition.perfect_balance_part_weights.push_back(
                partition.perfect_balance_part_weights[0]);
      }
      partition.max_part_weights.clear();
      partition.max_part_weights.push_back((1 + partition.epsilon)
                                          * partition.perfect_balance_part_weights[0]);
      for (PartitionID part = 1; part != partition.k; ++part) {
        partition.max_part_weights.push_back(partition.max_part_weights[0]);
      }
    }
  }

  void Context::setupContractionLimit(const HypernodeWeight total_hypergraph_weight) {
    // Setup contraction limit
    if (initial_partitioning.mode == Mode::deep_multilevel) {
      coarsening.contraction_limit =
        std::max(2 * shared_memory.num_threads, static_cast<size_t>(partition.k)) *
          coarsening.contraction_limit_multiplier;
    } else {
      coarsening.contraction_limit =
              coarsening.contraction_limit_multiplier * partition.k;
    }

    // Setup maximum allowed vertex and high-degree vertex weight
    setupMaximumAllowedNodeWeight(total_hypergraph_weight);
  }

  void Context::setupMaximumAllowedNodeWeight(const HypernodeWeight total_hypergraph_weight) {
    HypernodeWeight min_block_weight = std::numeric_limits<HypernodeWeight>::max();
    for ( PartitionID part_id = 0; part_id < partition.k; ++part_id ) {
      min_block_weight = std::min(min_block_weight, partition.max_part_weights[part_id]);
    }

    double hypernode_weight_fraction =
            coarsening.max_allowed_weight_multiplier
            / coarsening.contraction_limit;
    coarsening.max_allowed_node_weight =
            std::ceil(hypernode_weight_fraction * total_hypergraph_weight);
    coarsening.max_allowed_node_weight =
            std::min(coarsening.max_allowed_node_weight, min_block_weight);
  }

  void Context::sanityCheck(const TargetGraph* target_graph) {
    if ( isNLevelPartitioning() && coarsening.algorithm == CoarseningAlgorithm::multilevel_coarsener ) {
        ALGO_SWITCH("Coarsening algorithm" << coarsening.algorithm << "is only supported in multilevel mode."
                                           << "Do you want to use the n-level version instead (Y/N)?",
                    "Partitioning with" << coarsening.algorithm
                                        << "coarsener in n-level mode is not supported!",
                    coarsening.algorithm,
                    CoarseningAlgorithm::nlevel_coarsener);
    } else if ( !isNLevelPartitioning() && coarsening.algorithm == CoarseningAlgorithm::nlevel_coarsener ) {
        ALGO_SWITCH("Coarsening algorithm" << coarsening.algorithm << "is only supported in n-Level mode."
                                           << "Do you want to use the multilevel version instead (Y/N)?",
                    "Partitioning with" << coarsening.algorithm
                                        << "coarsener in multilevel mode is not supported!",
                    coarsening.algorithm,
                    CoarseningAlgorithm::multilevel_coarsener);
    }

    ASSERT(partition.use_individual_part_weights != partition.max_part_weights.empty());
    if (partition.use_individual_part_weights && static_cast<size_t>(partition.k) != partition.max_part_weights.size()) {
      ALGO_SWITCH("Individual part weights specified, but number of parts doesn't match k."
                          << "Do you want to use k =" << partition.max_part_weights.size() << "instead (Y/N)?",
                  "Number of parts is not equal to k!",
                  partition.k,
                  partition.max_part_weights.size());
    }

    shared_memory.static_balancing_work_packages = std::clamp(shared_memory.static_balancing_work_packages, size_t(4), size_t(256));

    if ( partition.objective == Objective::steiner_tree ) {
      if ( partition.preset_type == PresetType::large_k ) {
        // steiner trees scale really badly with k (cubic with no parallelization), so we don't want to support this
        throw UnsupportedOperationException("Large k partitioning is not supported for steiner tree metric.");
      } else if ( partition.k > 64 && partition.instance_type == InstanceType::hypergraph ) {
        // larger k currently don't work correctly due to collisions in the hash table
        throw UnsupportedOperationException("Steiner tree metric on hypergraphs is currently only supported for k <= 64.");
      }
      if ( !target_graph ) {
        partition.objective = Objective::km1;
        INFO("No target graph provided for steiner tree metric. Switching to km1 metric.");
      } else {
        if ( partition.mode == Mode::deep_multilevel ) {
          ALGO_SWITCH("Partitioning mode" << partition.mode << "is not supported for steiner tree metric."
                                          << "Do you want to use the multilevel mode instead (Y/N)?",
                      "Partitioning mode" << partition.mode
                                          << "is not supported for steiner tree metric!",
                      partition.mode, Mode::direct);
        }
        if ( initial_partitioning.mode == Mode::deep_multilevel ) {
          ALGO_SWITCH("Initial partitioning mode" << partition.mode << "is not supported for steiner tree metric."
                                            << "Do you want to use the multilevel mode instead (Y/N)?",
                      "Initial partitioning mode" << partition.mode
                                            << "is not supported for steiner tree metric!",
                      partition.mode, Mode::direct);
        }
      }
      if (mapping.max_steiner_tree_size < 2) {
        mapping.max_steiner_tree_size = 2;
        INFO("For steiner tree metric, max-steiner-tree-size needs to be at least 2. Setting value to 2.");
      }
    }


    shared_memory.static_balancing_work_packages = std::clamp(shared_memory.static_balancing_work_packages, UL(4), UL(256));

    if ( partition.deterministic ) {
      // disable adaptive IP
      if ( initial_partitioning.use_adaptive_ip_runs ) {
        initial_partitioning.use_adaptive_ip_runs = false;
        WARNING("Disabling adaptive initial partitioning runs since deterministic mode is active");
      }

      // disable FM since there is no deterministic version
      if ( refinement.fm.algorithm != FMAlgorithm::do_nothing || initial_partitioning.refinement.fm.algorithm != FMAlgorithm::do_nothing ) {
        refinement.fm.algorithm = FMAlgorithm::do_nothing;
        initial_partitioning.refinement.fm.algorithm = FMAlgorithm::do_nothing;
        WARNING("Disabling FM refinement since deterministic mode is active");
      }

      // switch to deterministic algorithms
      bool switched = false;

      auto coarsening_algo = coarsening.algorithm;
      if ( coarsening_algo != CoarseningAlgorithm::do_nothing_coarsener && coarsening_algo != CoarseningAlgorithm::deterministic_multilevel_coarsener ) {
        coarsening.algorithm = CoarseningAlgorithm::deterministic_multilevel_coarsener;
        switched = true;
      }

      // refinement
      auto lp_algo = refinement.label_propagation.algorithm;
      if ( lp_algo != LabelPropagationAlgorithm::do_nothing && lp_algo != LabelPropagationAlgorithm::deterministic ) {
        refinement.label_propagation.algorithm = LabelPropagationAlgorithm::deterministic;
        switched = true;
      }
      auto jet_algo = refinement.jet.algorithm;
      if ( jet_algo != JetAlgorithm::do_nothing && jet_algo != JetAlgorithm::deterministic ) {
        refinement.jet.algorithm = JetAlgorithm::deterministic;
        switched = true;
      }
      auto rebalancing_algo = refinement.rebalancing.algorithm;
      if ( rebalancing_algo != RebalancingAlgorithm::do_nothing && rebalancing_algo != RebalancingAlgorithm::deterministic ) {
        refinement.rebalancing.algorithm = RebalancingAlgorithm::deterministic;
        switched = true;
      }

      // refinement during initial partitioning
      lp_algo = initial_partitioning.refinement.label_propagation.algorithm;
      if ( lp_algo != LabelPropagationAlgorithm::do_nothing && lp_algo != LabelPropagationAlgorithm::deterministic ) {
        initial_partitioning.refinement.label_propagation.algorithm = LabelPropagationAlgorithm::deterministic;
        switched = true;
      }
      jet_algo = initial_partitioning.refinement.jet.algorithm;
      if ( jet_algo != JetAlgorithm::do_nothing && jet_algo != JetAlgorithm::deterministic ) {
        initial_partitioning.refinement.jet.algorithm = JetAlgorithm::deterministic;
        switched = true;
      }
      rebalancing_algo = initial_partitioning.refinement.rebalancing.algorithm;
      if ( rebalancing_algo != RebalancingAlgorithm::do_nothing && rebalancing_algo != RebalancingAlgorithm::deterministic ) {
        initial_partitioning.refinement.rebalancing.algorithm = RebalancingAlgorithm::deterministic;
        switched = true;
      }

      if (switched) {
        WARNING("Switching to deterministic algorithm variants since deterministic mode is active");
      }
    }

    if ( partition.instance_type == InstanceType::UNDEFINED ) {
      partition.instance_type = to_instance_type(partition.file_format);
    }

    // Set correct gain policy type
    setupGainPolicy();

    if ( partition.preset_type == PresetType::large_k ) {
      // Silently switch to deep multilevel scheme for large k partitioning
      partition.mode = Mode::deep_multilevel;
    }
  }

  void Context::setupThreadsPerFlowSearch() {
    if ( refinement.flows.algorithm == FlowAlgorithm::flow_cutter ) {
      // = min{t, k, k * (k - 1) / 2}
      // t = number of threads
      // k * (k - 1) / 2 = maximum number of edges in the quotient graph
      refinement.flows.num_parallel_searches = std::min(shared_memory.num_threads,
        std::min(static_cast<size_t>(partition.k),
          static_cast<size_t>((partition.k * (partition.k - 1)) / 2) ));
<<<<<<< HEAD
=======

    } else if ( refinement.flows.algorithm == FlowAlgorithm::deterministic ) {
      refinement.flows.num_parallel_searches =
        std::min(shared_memory.num_threads, static_cast<size_t>(partition.k / 2));
>>>>>>> f75c669f
    }
  }

  void Context::setupGainPolicy() {
    #ifndef KAHYPAR_ENABLE_SOED_METRIC
    if ( partition.objective == Objective::soed ) {
      throw InvalidParameterException(
        "SOED metric is deactivated. Add -DKAHYPAR_ENABLE_SOED_METRIC=ON to the "
        "cmake command and rebuild Mt-KaHyPar.");
    }
    #endif

    #ifndef KAHYPAR_ENABLE_STEINER_TREE_METRIC
    if ( partition.objective == Objective::steiner_tree ) {
      throw InvalidParameterException(
        "Steiner tree metric is deactivated. Add -DKAHYPAR_ENABLE_STEINER_TREE_METRIC=ON "
        "to the cmake command and rebuild Mt-KaHyPar.");
    }
    #endif

    if ( partition.instance_type == InstanceType::hypergraph ) {
      switch ( partition.objective ) {
        case Objective::km1: partition.gain_policy = GainPolicy::km1; break;
        case Objective::cut: partition.gain_policy = GainPolicy::cut; break;
        case Objective::soed: partition.gain_policy = GainPolicy::soed; break;
        case Objective::steiner_tree: partition.gain_policy = GainPolicy::steiner_tree; break;
        case Objective::UNDEFINED: partition.gain_policy = GainPolicy::none; break;
      }
    } else if ( partition.instance_type == InstanceType::graph ) {
      if ( partition.objective != Objective::cut && partition.objective != Objective::steiner_tree ) {
        partition.objective = Objective::cut;
        INFO("Current objective function is equivalent to the edge cut metric for graphs. Objective function is set to edge cut metric.");
      }
      if ( partition.objective == Objective::cut ) {
        partition.gain_policy = GainPolicy::cut_for_graphs;
      } else {
        partition.gain_policy = GainPolicy::steiner_tree_for_graphs;
      }
    }
  }

  std::ostream & operator<< (std::ostream& str, const Context& context) {
    str << "*******************************************************************************\n"
        << "*                            Partitioning Context                             *\n"
        << "*******************************************************************************\n"
        << context.partition
        << "-------------------------------------------------------------------------------\n"
        << context.preprocessing
        << "-------------------------------------------------------------------------------\n"
        << context.coarsening
        << "-------------------------------------------------------------------------------\n"
        << context.initial_partitioning
        << "-------------------------------------------------------------------------------\n"
        << context.refinement
        << "-------------------------------------------------------------------------------\n";
    if ( context.partition.objective == Objective::steiner_tree ) {
      str << context.mapping
          << "-------------------------------------------------------------------------------\n";
    }
    if (context.partition_evolutionary) {
      str << context.evolutionary
          << "-------------------------------------------------------------------------------\n";
    }
    str << context.shared_memory
        << "-------------------------------------------------------------------------------"; 
    return str;
  }
}<|MERGE_RESOLUTION|>--- conflicted
+++ resolved
@@ -295,7 +295,12 @@
     return str;
   }
 
-<<<<<<< HEAD
+  Context::Context(const bool register_utilities) {
+    if ( register_utilities ) {
+      utility_id = utils::Utilities::instance().registerNewUtilityObjects();
+    }
+  }
+
   std::ostream & operator<< (std::ostream& str, const EvolutionaryParameters& params) {
     str << "Evolutionary Parameters:              " << std::endl;
     str << "  Population Size:                    " << params.population_size << std::endl;
@@ -304,12 +309,6 @@
     str << "  Mutation Strategy                   " << params.mutate_strategy << std::endl;
     str << "  Diversification Interval            " << params.diversify_interval << std::endl;
     return str;
-=======
-  Context::Context(const bool register_utilities) {
-    if ( register_utilities ) {
-      utility_id = utils::Utilities::instance().registerNewUtilityObjects();
-    }
->>>>>>> f75c669f
   }
 
   bool Context::isNLevelPartitioning() const {
@@ -543,13 +542,10 @@
       refinement.flows.num_parallel_searches = std::min(shared_memory.num_threads,
         std::min(static_cast<size_t>(partition.k),
           static_cast<size_t>((partition.k * (partition.k - 1)) / 2) ));
-<<<<<<< HEAD
-=======
 
     } else if ( refinement.flows.algorithm == FlowAlgorithm::deterministic ) {
       refinement.flows.num_parallel_searches =
         std::min(shared_memory.num_threads, static_cast<size_t>(partition.k / 2));
->>>>>>> f75c669f
     }
   }
 
