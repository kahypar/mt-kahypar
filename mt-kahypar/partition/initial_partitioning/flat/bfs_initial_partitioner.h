--- conflicted
+++ resolved
@@ -45,7 +45,6 @@
     _rng(seed) { }
 
   tbb::task* execute() override {
-<<<<<<< HEAD
     if ( _ip_data.should_initial_partitioner_run(InitialPartitioningAlgorithm::bfs) ) {
       HighResClockTimepoint start = std::chrono::high_resolution_clock::now();
       PartitionedHypergraph& hypergraph = _ip_data.local_partitioned_hypergraph();
@@ -55,42 +54,13 @@
         _ip_data.local_hyperedge_fast_reset_flag_array();
 
       parallel::scalable_vector<HypernodeID> start_nodes =
-        PseudoPeripheralStartNodes::computeStartNodes(_ip_data, _context);
+        PseudoPeripheralStartNodes::computeStartNodes(_ip_data, _context, _rng);
 
       // Insert each start node for each block into its corresponding queue
       hypernodes_in_queue.reset();
       hyperedges_in_queue.reset();
       parallel::scalable_vector<Queue> queues(_context.partition.k);
-      ASSERT(start_nodes.size() == static_cast<size_t>(_context.partition.k));
-=======
-    HighResClockTimepoint start = std::chrono::high_resolution_clock::now();
-    PartitionedHypergraph& hypergraph = _ip_data.local_partitioned_hypergraph();
-    kahypar::ds::FastResetFlagArray<>& hypernodes_in_queue =
-      _ip_data.local_hypernode_fast_reset_flag_array();
-    kahypar::ds::FastResetFlagArray<>& hyperedges_in_queue =
-      _ip_data.local_hyperedge_fast_reset_flag_array();
 
-    parallel::scalable_vector<HypernodeID> start_nodes =
-      PseudoPeripheralStartNodes::computeStartNodes(_ip_data, _context, _rng);
-
-    // Insert each start node for each block into its corresponding queue
-    hypernodes_in_queue.reset();
-    hyperedges_in_queue.reset();
-    parallel::scalable_vector<Queue> queues(_context.partition.k);
-    ASSERT(start_nodes.size() == static_cast<size_t>(_context.partition.k));
-    for ( PartitionID block = 0; block < _context.partition.k; ++block ) {
-      queues[block].push(start_nodes[block]);
-      markHypernodeAsInQueue(hypergraph, hypernodes_in_queue, start_nodes[block], block);
-    }
-
-    _ip_data.reset_unassigned_hypernodes();
-    HypernodeID num_assigned_hypernodes = 0;
-    // We grow the k blocks of the partition starting from each start node in
-    // a BFS-fashion. The BFS queues for each block are visited in round-robin-fashion.
-    // Once a block is on turn, it pops it first hypernode and pushes
-    // all adjacent vertices into its queue.
-    while ( num_assigned_hypernodes < hypergraph.initialNumNodes() ) {
->>>>>>> 74102784
       for ( PartitionID block = 0; block < _context.partition.k; ++block ) {
         queues[block].push(start_nodes[block]);
         markHypernodeAsInQueue(hypergraph, hypernodes_in_queue, start_nodes[block], block);
