/*******************************************************************************
 * This file is part of KaHyPar.
 *
 * Copyright (C) 2019 Tobias Heuer <tobias.heuer@kit.edu>
 *
 * KaHyPar is free software: you can redistribute it and/or modify
 * it under the terms of the GNU General Public License as published by
 * the Free Software Foundation, either version 3 of the License, or
 * (at your option) any later version.
 *
 * KaHyPar is distributed in the hope that it will be useful,
 * but WITHOUT ANY WARRANTY; without even the implied warranty of
 * MERCHANTABILITY or FITNESS FOR A PARTICULAR PURPOSE.  See the
 * GNU General Public License for more details.
 *
 * You should have received a copy of the GNU General Public License
 * along with KaHyPar.  If not, see <http://www.gnu.org/licenses/>.
 *
 ******************************************************************************/

#include "gmock/gmock.h"

#include "tests/datastructures/hypergraph_fixtures.h"
#include "mt-kahypar/datastructures/graph.h"
#include "mt-kahypar/partition/context.h"
#include "mt-kahypar/partition/preprocessing/community_detection/parallel_louvain.h"
#include "mt-kahypar/io/hypergraph_io.h"

using ::testing::Test;

namespace mt_kahypar {

class ALouvain : public ds::HypergraphFixture {

  using Base = ds::HypergraphFixture;

 public:
  using Graph = ds::GraphT<ds::StaticHypergraph>;

  ALouvain() :
    Base(),
    graph(nullptr),
    context(),
    karate_club_hg(),
    karate_club_graph(nullptr) {
    context.partition.graph_filename = "../test_instances/karate_club.graph.hgr";
    context.preprocessing.community_detection.edge_weight_function = LouvainEdgeWeight::uniform;
    context.preprocessing.community_detection.max_pass_iterations = 100;
    context.preprocessing.community_detection.min_eps_improvement = 0.0001;
    context.shared_memory.num_threads = 1;

    graph = std::make_unique<Graph>(hypergraph, LouvainEdgeWeight::uniform);
    karate_club_hg = io::readHypergraphFile(
      context.partition.graph_filename, TBBNumaArena::GLOBAL_TASK_GROUP);
    karate_club_graph = std::make_unique<Graph>(karate_club_hg, LouvainEdgeWeight::uniform);
  }

  static void SetUpTestSuite() {
    TBBNumaArena::instance(1);
  }

  static void TearDownTestSuite() {
    TBBNumaArena::instance().terminate();
  }

  using Base::hypergraph;
  std::unique_ptr<Graph> graph;
  Context context;
  ds::StaticHypergraph karate_club_hg;
  std::unique_ptr<Graph> karate_club_graph;
};

ds::Clustering clustering(const std::vector<PartitionID>& communities) {
  ds::Clustering c(communities.size());
  for ( size_t i = 0; i < communities.size(); ++i ) {
    c[i] = communities[i];
  }
  return c;
}

TEST_F(ALouvain, ComputesMaxGainMove1) {
  PLM<Graph> plm(context, graph->numNodes());
  ds::Clustering communities = clustering( { 0, 1, 0, 2, 3, 4, 5, 1, 2, 3, 4 } );
<<<<<<< HEAD
    plm.initializeClusterVolumes(graph, communities);
=======
  plm.initializeClusterVolunes(*graph, communities);
>>>>>>> cadddb90
  PartitionID to = plm.computeMaxGainCluster(
    *graph, communities, 7, plm._local_large_incident_cluster_weight.local());
  ASSERT_EQ(0, to);
}

TEST_F(ALouvain, ComputesMaxGainMove2) {
  PLM<Graph> plm(context, graph->numNodes());
  ds::Clustering communities = clustering( { 0, 1, 0, 3, 3, 4, 5, 1, 2, 3, 4 } );
<<<<<<< HEAD
    plm.initializeClusterVolumes(graph, communities);
=======
  plm.initializeClusterVolunes(*graph, communities);
>>>>>>> cadddb90
  PartitionID to = plm.computeMaxGainCluster(
    *graph, communities, 8, plm._local_large_incident_cluster_weight.local());
  ASSERT_EQ(3, to);
}

TEST_F(ALouvain, ComputesMaxGainMove3) {
  PLM<Graph> plm(context, graph->numNodes());
  ds::Clustering communities = clustering( { 0, 1, 0, 2, 3, 4, 5, 1, 2, 3, 4 } );
<<<<<<< HEAD
    plm.initializeClusterVolumes(graph, communities);
=======
  plm.initializeClusterVolunes(*graph, communities);
>>>>>>> cadddb90
  PartitionID to = plm.computeMaxGainCluster(
    *graph, communities, 8, plm._local_large_incident_cluster_weight.local());
  ASSERT_EQ(2, to);
}

TEST_F(ALouvain, ComputesMaxGainMove4) {
  PLM<Graph> plm(context, graph->numNodes());
  ds::Clustering communities = clustering( { 0, 1, 0, 2, 3, 4, 5, 1, 2, 3, 4 } );
<<<<<<< HEAD
    plm.initializeClusterVolumes(graph, communities);
=======
  plm.initializeClusterVolunes(*graph, communities);
>>>>>>> cadddb90
  PartitionID to = plm.computeMaxGainCluster(
    *graph, communities, 9, plm._local_large_incident_cluster_weight.local());
  ASSERT_EQ(3, to);
}

TEST_F(ALouvain, ComputesMaxGainMove5) {
  PLM<Graph> plm(context, graph->numNodes());
  ds::Clustering communities = clustering( { 0, 1, 0, 2, 2, 4, 5, 1, 2, 3, 4 } );
<<<<<<< HEAD
    plm.initializeClusterVolumes(graph, communities);
=======
  plm.initializeClusterVolunes(*graph, communities);
>>>>>>> cadddb90
  PartitionID to = plm.computeMaxGainCluster(
    *graph, communities, 9, plm._local_large_incident_cluster_weight.local());
  ASSERT_EQ(2, to);
}

TEST_F(ALouvain, ComputesMaxGainMove6) {
  PLM<Graph> plm(context, graph->numNodes());
  ds::Clustering communities = clustering( { 0, 1, 0, 2, 2, 4, 5, 1, 2, 3, 4 } );
<<<<<<< HEAD
    plm.initializeClusterVolumes(graph, communities);
=======
  plm.initializeClusterVolunes(*graph, communities);
>>>>>>> cadddb90
  PartitionID to = plm.computeMaxGainCluster(
    *graph, communities, 10, plm._local_large_incident_cluster_weight.local());
  ASSERT_EQ(4, to);
}

TEST_F(ALouvain, ComputesMaxGainMove7) {
  PLM<Graph> plm(context, graph->numNodes());
  ds::Clustering communities = clustering( { 0, 1, 0, 2, 2, 4, 0, 1, 2, 3, 4 } );
<<<<<<< HEAD
    plm.initializeClusterVolumes(graph, communities);
=======
  plm.initializeClusterVolunes(*graph, communities);
>>>>>>> cadddb90
  PartitionID to = plm.computeMaxGainCluster(
    *graph, communities, 10, plm._local_large_incident_cluster_weight.local());
  ASSERT_EQ(0, to);
}

TEST_F(ALouvain, ComputesMaxGainMove8) {
  PLM<Graph> plm(context, graph->numNodes());
  ds::Clustering communities = clustering( { 0, 1, 0, 2, 2, 4, 0, 1, 1, 3, 4 } );
<<<<<<< HEAD
    plm.initializeClusterVolumes(graph, communities);
=======
  plm.initializeClusterVolunes(*graph, communities);
>>>>>>> cadddb90
  PartitionID to = plm.computeMaxGainCluster(
    *graph, communities, 0, plm._local_large_incident_cluster_weight.local());
  ASSERT_EQ(1, to);
}

TEST_F(ALouvain, ComputesMaxGainMove9) {
  PLM<Graph> plm(context, graph->numNodes());
  ds::Clustering communities = clustering( { 0, 1, 0, 2, 2, 4, 0, 1, 3, 3, 4 } );
<<<<<<< HEAD
    plm.initializeClusterVolumes(graph, communities);
=======
  plm.initializeClusterVolunes(*graph, communities);
>>>>>>> cadddb90
  PartitionID to = plm.computeMaxGainCluster(
    *graph, communities, 4, plm._local_large_incident_cluster_weight.local());
  ASSERT_EQ(3, to);
}

TEST_F(ALouvain, ComputesMaxGainMove10) {
  PLM<Graph> plm(context, graph->numNodes());
  ds::Clustering communities = clustering( { 0, 1, 0, 2, 2, 0, 4, 1, 3, 3, 4 } );
<<<<<<< HEAD
    plm.initializeClusterVolumes(graph, communities);
=======
  plm.initializeClusterVolunes(*graph, communities);
>>>>>>> cadddb90
  PartitionID to = plm.computeMaxGainCluster(
    *graph, communities, 6, plm._local_large_incident_cluster_weight.local());
  ASSERT_EQ(4, to);
}

TEST_F(ALouvain, KarateClubTest) {
  ds::Clustering communities = ParallelModularityLouvain<Graph>::run(
    *karate_club_graph, context, context.shared_memory.num_threads, true);
  std::vector<PartitionID> expected_comm = { 1, 1, 1, 1, 0, 0, 0, 1, 3, 1, 0, 1, 1, 1, 3, 3, 0, 1,
                                             3, 1, 3, 1, 3, 2, 2, 2, 3, 2, 2, 3, 3, 2, 3, 3 };
  for ( const NodeID u : karate_club_graph->nodes() ) {
    ASSERT_EQ(expected_comm[u], communities[u]);
  }
}

}  // namespace mt_kahypar<|MERGE_RESOLUTION|>--- conflicted
+++ resolved
@@ -81,11 +81,7 @@
 TEST_F(ALouvain, ComputesMaxGainMove1) {
   PLM<Graph> plm(context, graph->numNodes());
   ds::Clustering communities = clustering( { 0, 1, 0, 2, 3, 4, 5, 1, 2, 3, 4 } );
-<<<<<<< HEAD
-    plm.initializeClusterVolumes(graph, communities);
-=======
-  plm.initializeClusterVolunes(*graph, communities);
->>>>>>> cadddb90
+  plm.initializeClusterVolumes(*graph, communities);
   PartitionID to = plm.computeMaxGainCluster(
     *graph, communities, 7, plm._local_large_incident_cluster_weight.local());
   ASSERT_EQ(0, to);
@@ -94,11 +90,7 @@
 TEST_F(ALouvain, ComputesMaxGainMove2) {
   PLM<Graph> plm(context, graph->numNodes());
   ds::Clustering communities = clustering( { 0, 1, 0, 3, 3, 4, 5, 1, 2, 3, 4 } );
-<<<<<<< HEAD
-    plm.initializeClusterVolumes(graph, communities);
-=======
-  plm.initializeClusterVolunes(*graph, communities);
->>>>>>> cadddb90
+  plm.initializeClusterVolumes(*graph, communities);
   PartitionID to = plm.computeMaxGainCluster(
     *graph, communities, 8, plm._local_large_incident_cluster_weight.local());
   ASSERT_EQ(3, to);
@@ -107,11 +99,7 @@
 TEST_F(ALouvain, ComputesMaxGainMove3) {
   PLM<Graph> plm(context, graph->numNodes());
   ds::Clustering communities = clustering( { 0, 1, 0, 2, 3, 4, 5, 1, 2, 3, 4 } );
-<<<<<<< HEAD
-    plm.initializeClusterVolumes(graph, communities);
-=======
-  plm.initializeClusterVolunes(*graph, communities);
->>>>>>> cadddb90
+  plm.initializeClusterVolumes(*graph, communities);
   PartitionID to = plm.computeMaxGainCluster(
     *graph, communities, 8, plm._local_large_incident_cluster_weight.local());
   ASSERT_EQ(2, to);
@@ -120,11 +108,7 @@
 TEST_F(ALouvain, ComputesMaxGainMove4) {
   PLM<Graph> plm(context, graph->numNodes());
   ds::Clustering communities = clustering( { 0, 1, 0, 2, 3, 4, 5, 1, 2, 3, 4 } );
-<<<<<<< HEAD
-    plm.initializeClusterVolumes(graph, communities);
-=======
-  plm.initializeClusterVolunes(*graph, communities);
->>>>>>> cadddb90
+  plm.initializeClusterVolumes(*graph, communities);
   PartitionID to = plm.computeMaxGainCluster(
     *graph, communities, 9, plm._local_large_incident_cluster_weight.local());
   ASSERT_EQ(3, to);
@@ -133,11 +117,7 @@
 TEST_F(ALouvain, ComputesMaxGainMove5) {
   PLM<Graph> plm(context, graph->numNodes());
   ds::Clustering communities = clustering( { 0, 1, 0, 2, 2, 4, 5, 1, 2, 3, 4 } );
-<<<<<<< HEAD
-    plm.initializeClusterVolumes(graph, communities);
-=======
-  plm.initializeClusterVolunes(*graph, communities);
->>>>>>> cadddb90
+  plm.initializeClusterVolumes(*graph, communities);
   PartitionID to = plm.computeMaxGainCluster(
     *graph, communities, 9, plm._local_large_incident_cluster_weight.local());
   ASSERT_EQ(2, to);
@@ -146,11 +126,7 @@
 TEST_F(ALouvain, ComputesMaxGainMove6) {
   PLM<Graph> plm(context, graph->numNodes());
   ds::Clustering communities = clustering( { 0, 1, 0, 2, 2, 4, 5, 1, 2, 3, 4 } );
-<<<<<<< HEAD
-    plm.initializeClusterVolumes(graph, communities);
-=======
-  plm.initializeClusterVolunes(*graph, communities);
->>>>>>> cadddb90
+  plm.initializeClusterVolumes(*graph, communities);
   PartitionID to = plm.computeMaxGainCluster(
     *graph, communities, 10, plm._local_large_incident_cluster_weight.local());
   ASSERT_EQ(4, to);
@@ -159,11 +135,7 @@
 TEST_F(ALouvain, ComputesMaxGainMove7) {
   PLM<Graph> plm(context, graph->numNodes());
   ds::Clustering communities = clustering( { 0, 1, 0, 2, 2, 4, 0, 1, 2, 3, 4 } );
-<<<<<<< HEAD
-    plm.initializeClusterVolumes(graph, communities);
-=======
-  plm.initializeClusterVolunes(*graph, communities);
->>>>>>> cadddb90
+  plm.initializeClusterVolumes(*graph, communities);
   PartitionID to = plm.computeMaxGainCluster(
     *graph, communities, 10, plm._local_large_incident_cluster_weight.local());
   ASSERT_EQ(0, to);
@@ -172,11 +144,7 @@
 TEST_F(ALouvain, ComputesMaxGainMove8) {
   PLM<Graph> plm(context, graph->numNodes());
   ds::Clustering communities = clustering( { 0, 1, 0, 2, 2, 4, 0, 1, 1, 3, 4 } );
-<<<<<<< HEAD
-    plm.initializeClusterVolumes(graph, communities);
-=======
-  plm.initializeClusterVolunes(*graph, communities);
->>>>>>> cadddb90
+  plm.initializeClusterVolumes(*graph, communities);
   PartitionID to = plm.computeMaxGainCluster(
     *graph, communities, 0, plm._local_large_incident_cluster_weight.local());
   ASSERT_EQ(1, to);
@@ -185,11 +153,7 @@
 TEST_F(ALouvain, ComputesMaxGainMove9) {
   PLM<Graph> plm(context, graph->numNodes());
   ds::Clustering communities = clustering( { 0, 1, 0, 2, 2, 4, 0, 1, 3, 3, 4 } );
-<<<<<<< HEAD
-    plm.initializeClusterVolumes(graph, communities);
-=======
-  plm.initializeClusterVolunes(*graph, communities);
->>>>>>> cadddb90
+  plm.initializeClusterVolumes(*graph, communities);
   PartitionID to = plm.computeMaxGainCluster(
     *graph, communities, 4, plm._local_large_incident_cluster_weight.local());
   ASSERT_EQ(3, to);
@@ -198,11 +162,7 @@
 TEST_F(ALouvain, ComputesMaxGainMove10) {
   PLM<Graph> plm(context, graph->numNodes());
   ds::Clustering communities = clustering( { 0, 1, 0, 2, 2, 0, 4, 1, 3, 3, 4 } );
-<<<<<<< HEAD
-    plm.initializeClusterVolumes(graph, communities);
-=======
-  plm.initializeClusterVolunes(*graph, communities);
->>>>>>> cadddb90
+  plm.initializeClusterVolumes(*graph, communities);
   PartitionID to = plm.computeMaxGainCluster(
     *graph, communities, 6, plm._local_large_incident_cluster_weight.local());
   ASSERT_EQ(4, to);
